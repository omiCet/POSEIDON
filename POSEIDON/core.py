--- conflicted
+++ resolved
@@ -1,2680 +1,2436 @@
-''' 
-POSEIDON CORE ROUTINE.
-
-Copyright 2023, Ryan J. MacDonald.
-
-'''
-
-import os
-
-# Force a single core to be used by numpy (mpirun handles parallelisation)
-os.environ['OMP_NUM_THREADS'] = '1'
-os.environ['OPENBLAS_NUM_THREADS'] = '1'
-os.environ['MKL_NUM_THREADS'] = '1'
-os.environ['CBLAS_NUM_THREADS'] = '1'
-
-# These settings only used for GPU models (experimental)
-os.environ['block'] = '128'
-os.environ['thread'] = '128'
-
-import numpy as np
-from numba.core.decorators import jit
-import scipy.constants as sc
-from mpi4py import MPI
-from spectres import spectres
-from scipy.constants import parsec
-
-from .constants import R_J, R_E, M_J, M_E
-from .utility import create_directories, write_spectrum, read_data
-from .stellar import planck_lambda, load_stellar_pysynphot, load_stellar_pymsg, \
-                     open_pymsg_grid
-from .supported_chemicals import supported_species, supported_cia, inactive_species, \
-                                 fastchem_supported_species, aerosol_supported_species
-from .parameters import assign_free_params, generate_state, \
-                        unpack_geometry_params, unpack_cloud_params
-from .absorption import opacity_tables, store_Rayleigh_eta_LBL, extinction,\
-                        extinction_LBL, extinction_GPU, extinction_spectrum_contribution, extinction_spectrum_pressure_contribution
-from .geometry import atmosphere_regions, angular_grids
-from .atmosphere import profiles
-from .instrument import init_instrument
-from .transmission import TRIDENT
-from .emission import emission_single_stream, determine_photosphere_radii, \
-                      emission_single_stream_GPU, determine_photosphere_radii_GPU, \
-                      emission_Toon, reflection_Toon
-
-from .clouds import Mie_cloud, Mie_cloud_free, load_aerosol_grid
-
-from .utility import mock_missing
-
-try:
-    import cupy as cp
-except ImportError:
-    cp = mock_missing('cupy')
-
-
-comm = MPI.COMM_WORLD
-rank = comm.Get_rank()
-
-block = int(os.environ['block'])
-thread = int(os.environ['thread'])
-
-import warnings
-
-warnings.filterwarnings("ignore") # Suppress numba performance warning
-
-def find_nearest(array, value):
-    array = np.asarray(array)
-    idx = (np.abs(array - value)).argmin()
-    return idx
-
-
-def create_star(R_s, T_eff, log_g, Met, T_eff_error = 100.0, log_g_error = 0.1,
-                stellar_grid = 'blackbody', stellar_contam = None, 
-                f_het = None, T_het = None, log_g_het = None, 
-                f_spot = None, f_fac = None, T_spot = None,
-                T_fac = None, log_g_spot = None, log_g_fac = None,
-                wl = [], interp_backend = 'pysynphot', 
-                user_spectrum = [], user_wl = []):
-    '''
-    Initialise the stellar dictionary object used by POSEIDON.
-
-    Stellar spectra are only required to compute transmission spectra if the
-    star has unocculted stellar heterogeneities (spots/faculae) - since the 
-    stellar intensity cancels out in the transit depth. Hence a stellar 
-    spectrum is only added to the stellar dictionary if the user requests it.
-
-    Args:
-        R_s (float): 
-            Stellar radius (m).
-        T_eff (float):
-            Stellar effective temperature (K).
-        log_g (float):
-            Stellar log surface gravity (log10(cm/s^2) by convention).
-        Met (float):
-            Stellar metallicity [log10(Fe/H_star / Fe/H_solar)].
-        T_eff_error (float):
-            A priori 1-sigma error on stellar effective temperature (K).
-        log_g_error (float):
-            A priori 1-sigma error on stellar log g (log10(cm/s^2)).
-        stellar_grid (string):
-            Chosen stellar model grid
-            (Options: blackbody / cbk04 [for pysynphot] / phoenix [for pysynphot] /
-                      Goettingen-HiRes [for pymsg] / user).
-        stellar_contam (str):
-            Chosen prescription for modelling unocculted stellar contamination
-            (Options: one_spot / one_spot_free_log_g / two_spots).
-        f_het (float):
-            For the 'one_spot' model, the fraction of stellar photosphere 
-            covered by either spots or faculae.
-        T_het (float):
-            For the 'one_spot' model, the temperature of the heterogeneity (K).
-        log_g_het (float):
-            For the 'one_spot' model, the log g of the heterogeneity (log10(cm/s^2)).
-        f_spot (float):
-            For the 'two_spots' model, the fraction of stellar photosphere 
-            covered by spots.
-        f_fac (float):
-            For the 'two_spots' model, the fraction of stellar photosphere 
-            covered by faculae.
-        T_spot (float):
-            For the 'two_spots' model, the temperature of the spot (K).
-        T_fac (float):
-            For the 'two_spots' model, the temperature of the facula (K).
-        log_g_spot (float):
-            For the 'two_spots' model, the log g of the spot (log10(cm/s^2)).
-        log_g_fac (float):
-            For the 'two_spots' model, the log g of the facula (log10(cm/s^2)).
-        wl (np.array of float):
-            Model wavelength grid (μm). If not provided, a fiducial grid from 
-            0.2 to 5.4 μm will be used.
-        interp_backend (str):
-            Stellar grid interpolation package for POSEIDON to use.
-            (Options: pysynphot / pymsg).
-        user_wl (np.array of float):
-            For stellar_grid is 'custom', the wavelengths of the custom stellar
-            spectrum file (μm).
-        user_spectrum (np.array of float):
-            For stellar_grid is 'custom', the custom stellar spectrum. CAUTION:
-            this is the stellar *surface flux* in SI units (W/m^2/m).
-    
-    Returns:
-        star (dict):
-            Collection of stellar properties used by POSEIDON.
-
-    '''
-
-    # If the user did not specify a wavelength grid for the stellar spectrum 
-    if (wl == []):
-
-        # Create fiducial wavelength grid
-        wl_min = 0.2  # μm
-        wl_max = 5.4  # μm
-        R = 20000     # Spectral resolution (wl / dwl)
-
-        wl_star = wl_grid_constant_R(wl_min, wl_max, R)
-
-    else:
-        wl_star = wl
-
-    # Compute stellar spectrum (not used for uncontaminated transmission spectra)
-    if (stellar_grid == 'blackbody'):
-
-        if (stellar_contam != None):
-            raise Exception("Error: cannot use black bodies for a model " +
-                            "with heterogeneities, please specify a stellar grid.")
-
-        # Evaluate Planck function at stellar effective temperature
-        I_phot = planck_lambda(T_eff, wl_star)
-
-    elif (stellar_grid == 'custom'):
-
-        if ((user_wl == []) or (user_spectrum == [])):
-            raise Exception("Error: for a custom stellar spectrum you need to provide " +
-                            "both 'user_wl' and 'user_spectrum'. Note that 'user_wl' " +
-                            "will generally not be the same as the model wavelength " +
-                            "array ('wl'), since it will be from your custom file.")
-
-        if (wl == []):
-            raise Exception("Error: you must provide the model wavelength array 'wl' " +
-                            "so that your custom stellar spectrum can be interpolated " +
-                            "onto the model wavelength grid.")
-        
-        # Bin / interpolate user's stellar spectrum onto model wavelength grid
-        I_phot = spectres(wl_star, user_wl, user_spectrum) / np.pi
-
-    else:
-
-        if (interp_backend not in ['pysynphot', 'pymsg']):
-            raise Exception("Error: supported stellar grid interpolater backends " +
-                            "are 'pysynphot' or 'pymsg'.")
-
-        # Obtain photosphere spectrum from pysynphot
-        if (interp_backend == 'pysynphot'):
-
-            # Load stellar model from Pysynphot
-            I_phot = load_stellar_pysynphot(wl_star, T_eff, Met, log_g, stellar_grid)
-
-        # Obtain photosphere spectrum from pymsg
-        elif (interp_backend == 'pymsg'):
-
-            # Open pymsg grid file
-            specgrid = open_pymsg_grid(stellar_grid)
-
-            # Interpolate stellar grid to compute photosphere intensity
-<<<<<<< HEAD
-            I_phot_1 = load_stellar_pymsg(wl_star[wl_star < 5.499], specgrid, T_eff, Met, log_g)
-=======
-            I_phot_1 = load_stellar_pymsg(wl_star[wl_star < 5.499], specgrid, T_eff,
-                                          Met, log_g, stellar_grid)
->>>>>>> d256d33f
-
-            # Extrapolate stellar spectrum as a black body beyond pymsg's upper limit of 5.5 um
-            I_phot_2 = planck_lambda(T_eff, wl_star[wl_star >= 5.499])
-
-            # Combine spectra segments
-            I_phot = np.concatenate([I_phot_1, I_phot_2])
-
-    # For uniform stellar surfaces
-    if (stellar_contam == None): 
-
-        # Surface flux is pi * intensity
-        F_star = np.pi * I_phot
-
-        # No heterogeneity spectra to return 
-        I_het = None
-        I_spot = None
-        I_fac = None 
-
-    # For non-uniform stellar surfaces
-    elif ('one_spot' in stellar_contam):
-
-        # If log g not specified for the heterogeneities, set to photosphere
-        if (log_g_het == None):
-            log_g_het = log_g
-
-        # Individual spot and faculae intensities not needed for one spot model
-        I_spot = None
-        I_fac = None
-
-        # Obtain heterogeneity spectrum
-        if (interp_backend == 'pysynphot'):
-            I_het = load_stellar_pysynphot(wl_star, T_het, Met, log_g_het, stellar_grid)
-        elif (interp_backend == 'pymsg'):
-<<<<<<< HEAD
-            I_het_1 = load_stellar_pymsg(wl_star[wl_star < 5.499], specgrid, T_het, Met, log_g_het)
-=======
-            I_het_1 = load_stellar_pymsg(wl_star[wl_star < 5.499], specgrid, T_het, 
-                                         Met, log_g_het, stellar_grid)
->>>>>>> d256d33f
-            I_het_2 = planck_lambda(T_het, wl_star[wl_star >= 5.499])
-            I_het = np.concatenate([I_het_1, I_het_2])
-
-        # Evaluate total stellar flux as a weighted sum of each region 
-        F_star = np.pi * ((f_het * I_het) + (1.0 - f_het) * I_phot)
-
-    # For non-uniform stellar surfaces
-    elif ('two_spots' in stellar_contam):
-
-        # If log g not specified for the heterogeneities, set to photosphere
-        if (log_g_spot == None):
-            log_g_spot = log_g
-        if (log_g_fac == None):
-            log_g_fac = log_g
-
-        # Check provided temperatures are physical
-        if (T_spot > T_fac):
-            raise Exception("Error: spots must be cooler than faculae")
-        if (T_spot > T_eff):
-            raise Exception("Error: spots must be cooler than the photosphere")
-        if (T_fac < T_eff):
-            raise Exception("Error: faculae must be hotter than the photosphere")
-
-        # Single heterogeneity intensity not needed for two spot model
-        I_het = None
-
-        # Obtain spot and facula spectra
-        if (interp_backend == 'pysynphot'):
-            I_spot = load_stellar_pysynphot(wl_star, T_spot, Met, log_g_spot, stellar_grid)
-            I_fac = load_stellar_pysynphot(wl_star, T_fac, Met, log_g_fac, stellar_grid)
-        elif (interp_backend == 'pymsg'):
-<<<<<<< HEAD
-            I_spot_1 = load_stellar_pymsg(wl_star[wl_star < 5.499], specgrid, T_spot, Met, log_g_spot)
-            I_spot_2 = planck_lambda(T_spot, wl_star[wl_star >= 5.499])
-            I_spot = np.concatenate([I_spot_1, I_spot_2])
-            I_fac_1 = load_stellar_pymsg(wl_star[wl_star < 5.499], specgrid, T_fac, Met, log_g_fac)
-=======
-            I_spot_1 = load_stellar_pymsg(wl_star[wl_star < 5.499], specgrid, T_spot, 
-                                          Met, log_g_spot, stellar_grid)
-            I_spot_2 = planck_lambda(T_spot, wl_star[wl_star >= 5.499])
-            I_spot = np.concatenate([I_spot_1, I_spot_2])
-            I_fac_1 = load_stellar_pymsg(wl_star[wl_star < 5.499], specgrid, T_fac,
-                                         Met, log_g_fac, stellar_grid)
->>>>>>> d256d33f
-            I_fac_2 = planck_lambda(T_fac, wl_star[wl_star >= 5.499])
-            I_fac = np.concatenate([I_fac_1, I_fac_2])
-
-        # Evaluate total stellar flux as a weighted sum of each region 
-        F_star = np.pi * ((f_spot * I_spot) + (f_fac * I_fac) + 
-                            (1.0 - (f_spot + f_fac)) * I_phot)
-        
-    else:
-        raise Exception("Error: unsupported heterogeneity type. Supported " +
-                        "types are: None, 'one_spot', 'two_spots'")
-
-    # Package stellar properties
-    star = {'R_s': R_s, 'T_eff': T_eff, 'T_eff_error': T_eff_error,
-            'log_g_error': log_g_error, 'Met': Met, 'log_g': log_g, 
-            'F_star': F_star, 'wl_star': wl_star,
-            'f_het': f_het, 'T_het': T_het, 'log_g_het': log_g_het, 
-            'f_spot': f_spot, 'T_spot': T_het, 'log_g_spot': log_g_het,
-            'f_fac': f_fac, 'T_fac': T_het, 'log_g_fac': log_g_het,
-            'I_phot': I_phot, 'I_het': I_het, 'I_spot': I_spot, 'I_fac': I_fac,
-            'stellar_grid': stellar_grid, 'stellar_interp_backend': interp_backend,
-            'stellar_contam': stellar_contam,
-           }
-
-    return star
-
-
-def create_planet(planet_name, R_p, mass = None, gravity = None, 
-                  log_g = None, T_eq = None, d = None, d_err = None, b_p = 0.0, a_p = None):
-    '''
-    Initialise the planet dictionary object used by POSEIDON.
-
-    The user only need provide one out of 'mass', 'gravity', or 'log_g'
-    (depending on their unit of preference). Note that 'gravity' follows SI
-    units (m/s^2), whilst 'log_g' follows the CGS convention (log_10 cm/s^2).
-
-    Args:
-        planet_name (str):
-            Identifier for planet object (e.g. HD209458b).
-        R_p (float): 
-            Planetary radius (m).
-        mass (float):
-            Planetary mass (kg).
-        gravity (float):
-            Planetary gravity corresponding to observed radius (m/s^2).
-        log_g (float):
-            Instead of g, the user can provide log_10 (g / cm/s^2).
-        T_eq (float):
-            Planetary equilibrium temperature (zero albedo) (K). 
-        d (float):
-            Distance to system (m).
-        d_err (float):
-            Measured error on system distance (m).
-        b_p (float):
-            Impact parameter of planetary orbit (m) -- NOT in stellar radii!
-        a_p (float):
-            Distance of planet from host star (m) -- NOT in AU
-    
-    Returns:
-        planet (dict):
-            Collection of planetary properties used by POSEIDON.
-
-    '''
-
-    base_dir = './'
-
-    # Create output directories (the first core handles this)
-    if (rank == 0):
-        create_directories(base_dir, planet_name)
-
-    # Calculate g_p or M_p if the user only provided one of the pair
-    if ((gravity is None) and (log_g is None) and (mass is None)):
-        raise Exception("At least one of Mass or gravity must be specified.")
-
-    if (gravity is None):
-        if (log_g is not None):
-            gravity = np.power(10.0, log_g)/100   # Convert log cm/s^2 to m/s^2
-        elif ((log_g is None) and (mass is not None)):
-            gravity = (sc.G * mass) / (R_p**2)    # Compute gravity from mass
-
-    if ((mass is None) and (gravity is not None)):
-        mass = (gravity * R_p**2) / sc.G
-
-    # Package planetary properties
-    planet = {'planet_name': planet_name, 'planet_radius': R_p, 
-              'planet_mass': mass, 'planet_gravity': gravity, 
-              'planet_T_eq': T_eq, 'planet_impact_parameter': b_p,
-              'system_distance': d, 'system_distance_error': d_err,
-              'planet_semi_major_axis': a_p
-             }
-
-    return planet
-
-
-def define_model(model_name, bulk_species, param_species,
-                 object_type = 'transiting', PT_profile = 'isotherm', 
-                 X_profile = 'isochem', cloud_model = 'cloud-free', 
-                 cloud_type = 'deck', opaque_Iceberg = False,
-                 gravity_setting = 'fixed', mass_setting = 'fixed',
-                 stellar_contam = None, nightside_contam = False,
-                 offsets_applied = None, error_inflation = None, 
-                 radius_unit = 'R_J', mass_unit = 'M_J', distance_unit = 'pc',
-                 PT_dim = 1, X_dim = 1, cloud_dim = 1, TwoD_type = None, 
-                 TwoD_param_scheme = 'difference', species_EM_gradient = [], 
-                 species_DN_gradient = [], species_vert_gradient = [],
-                 surface = False, sharp_DN_transition = False,
-                 reference_parameter = 'R_p_ref', disable_atmosphere = False,
-<<<<<<< HEAD
-                 aerosol_species = [], scattering = False, reflection = False,
-                 log_P_slope_phot = 0.5,
-                 log_P_slope_arr = [-3.0, -2.0, -1.0, 0.0, 1.0, 1.5, 2.0],
-                 number_P_knots = 0, PT_penalty = False,
-                 Na_K_fixed_ratio = False,
-                 reflection_up_to_5um = False):
-=======
-                 aerosol_species = ['free'], scattering = False,
-                 log_P_slope_phot = 0.5,
-                 log_P_slope_arr = [-3.0, -2.0, -1.0, 0.0, 1.0, 1.5, 2.0]):
-
->>>>>>> d256d33f
-    '''
-    Create the model dictionary defining the configuration of the user-specified 
-    forward model or retrieval.
-
-    Args:
-        model_name (str):
-            Identifier for model in output files and plots.
-        bulk_species (list of str):
-            The chemical species (or two for H2+He) filling most of the atmosphere.
-        param_species (list of str):
-            Chemical species with parametrised mixing ratios (trace species).
-        object_type (str):
-            Type of planet / brown dwarf the user wishes to model
-            (Options: transiting / directly_imaged).
-        PT_profile (str):
-            Chosen P-T profile parametrisation 
-            (Options: isotherm / gradient / two-gradients / Madhu / Pelletier / Guillot / Line /
-            slope / file_read).
-        X_profile (str):
-            Chosen mixing ratio profile parametrisation
-            (Options: isochem / gradient / two-gradients / lever / file_read / chem_eq).
-        cloud_model (str):
-            Chosen cloud parametrisation 
-            (Options: cloud-free / MacMad17 / Iceberg / Mie).
-        cloud_type (str):
-            Cloud extinction type to consider 
-            (Options: deck / haze / deck_haze).
-        opaque_Iceberg (bool):
-            If using the Iceberg cloud model, True disables the kappa parameter.
-        gravity_setting (str):
-            Whether log_g is fixed or a free parameter.
-            (Options: fixed / free).
-        mass_setting (str):
-            Whether the planetary mass is fixed or a free parameter.
-            (Options: fixed / free).
-        stellar_contam (str):
-            Chosen prescription for modelling unocculted stellar contamination
-            (Options: one_spot / one_spot_free_log_g / two_spots / 
-             two_spots_free_log_g).
-        nightside_contam (bool):
-            If True, include the impact of nightside thermal emission on a 
-            transmission spectrum (nightside contamination).   
-        offsets_applied (str):
-            Whether a relative offset should be applied to a dataset 
-<<<<<<< HEAD
-            (Options: single_dataset, two_datasets, three_datasets).
-=======
-            (Options: single_dataset / two_datasets / three_datasets).
->>>>>>> d256d33f
-        error_inflation (str):
-            Whether to consider inflation of error bars in a retrieval
-            (Options: Line15).
-        radius_unit (str)
-            Planet radius unit used to report retrieval results
-            (Options: R_J / R_E)
-        mass_unit (str)
-            Planet mass unit used to report retrieval results
-            (Options: M_J / M_E)
-        distance_unit (str):
-            Distance to system unit used to report retrieval results
-            (Options: pc)
-        PT_dim (int):
-            Dimensionality of the pressure-temperature field (uniform -> 1, 
-            a day-night or evening-morning gradient -> 2, both day-night and 
-            evening-morning gradients -> 3)
-            (Options: 1 / 2 / 3).
-        X_dim (int):
-            Max dimensionality of the mixing ratio field (not all species need
-            have gradients, this just specifies the highest dimensionality of 
-            chemical gradients -- see the species_XX_gradient arguments)
-            (Options: 1 / 2 / 3).
-        cloud_dim (int):
-            Dimensionality of the cloud model prescription (only the Iceberg
-            cloud model supports 3D clouds)
-            (Options: 1 / 2 / 3).
-        TwoD_type (str):
-            For 2D models, specifies whether the model considers day-night
-            gradients or evening-morning gradients
-            (Options: D-N / E-M).
-        TwoD_param_scheme (str):
-            For 2D models, specifies which quantities should be consider as
-            free parameters (e.g. day & night vs. terminator & day-night diff.)
-            (Options: absolute / difference).
-        species_EM_gradient (list of str):
-            List of chemical species with an evening-morning mixing ratio gradient.
-        species_DN_gradient (list of str):
-            List of chemical species with a day-night mixing ratio gradient.
-        species_vert_gradient (list of str):
-            List of chemical species with a vertical mixing ratio gradient.
-        surface (bool):
-            If True, model a surface via an opaque cloud deck.
-        sharp_DN_transition (bool):
-            For 2D / 3D models, sets day-night transition width (beta) to 0.
-        reference_parameter (str):
-            For retrievals, whether R_p_ref, P_ref, or both will be a free parameter
-            (Options: R_p_ref / P_ref / R_p_ref+P_ref).
-        disable_atmosphere (bool):
-            If True, returns a flat planetary transmission spectrum @ (Rp/R*)^2
-        aerosol (string):
-            If cloud_model = Mie and cloud_type = specific_aerosol 
-        scattering (bool):
-<<<<<<< HEAD
-            If True, uses a two-stream multiple scattering emission model.
-        reflection (bool):
-            If True, uses a two-stream multiple scattering reflection model.
-=======
-            If True, uses a two-stream multiple scattering model.
->>>>>>> d256d33f
-        log_P_slope_phot (float):
-            Log pressure of the photosphere temperature parameter (only for the 
-            Piette & Madhusudhan 2020 P-T profile).
-        log_P_slope_arr (np.array of float):
-            Log pressures where the temperature difference parameters are 
-            defined (only for the Piette & Madhusudhan 2020 P-T profile).
-<<<<<<< HEAD
-        number_P_knots (float):
-            Number of uniform knots in pressure space (only for Pelletier 2021 P-T profile)
-        PT_penalty (bool):
-            If True, introduces the sigma_smooth parameter for retrievals (only for Pelletier 2021 P-T profile)
-        Na_K_fixed_ratio (bool):
-            If True, sets log_K = 0.1 * log_Na
-        reflection_up_to_5um (bool):
-            If True, only computes albedo up to 5 um (in order to speed up computations)
-=======
->>>>>>> d256d33f
-
-    Returns:
-        model (dict):
-            Dictionary containing the description of the desired POSEIDON model.
-
-    '''
-
-    #***** Create chemical species arrays *****#
-
-    # Create array containing all chemical species in model
-    bulk_species = np.array(bulk_species)
-    param_species = np.array(param_species)
-
-    # For chemical equilibrium models, find the necessary chemical species
-    if (X_profile == 'chem_eq'):
-        supported_chem_eq_species = np.intersect1d(supported_species, 
-                                                    fastchem_supported_species)
-        
-        # If param_species = ['all'] then default to all species
-        if ('all' in param_species):
-            param_species = supported_chem_eq_species
-
-        # Check all user-specified species are compatible with the fastchem grid
-        else:
-            if (np.any(~np.isin(param_species, supported_chem_eq_species)) == True):
-                raise Exception("A chemical species you selected is not supported " +
-                                "for equilibrium chemistry models.\n")
-    
-    # If Na_K_fixed_ratio, put K at the end of the list so that it's mixing ratio 
-    # Can be appended to the end of the X_param array in 
-    # profiles() in atmosphere.py 
-    if Na_K_fixed_ratio == True:
-        param_species = [i for i in param_species if i != 'K']
-        param_species.append('K')
-
-    # Combine bulk species with parametrised species
-    chemical_species = np.append(bulk_species, param_species)
-
-    # If Na_K_fixed_ratio is true, remove K from param_species, and check to make sure X_profile = 'isochem'
-    if Na_K_fixed_ratio == True and X_profile != 'isochem':
-        raise Exception('Error: Na-K fixed ratio only supported for isochem profiles')
-    
-    if Na_K_fixed_ratio == True:
-        if 'K' not in param_species or 'Na' not in param_species:
-            raise Exception('If Na_K_fixed_ratio = True, please include Na and K in the param species')
-        param_species = [i for i in param_species if i != 'K']
-
-    # If PT_penalty = True but PT_profile != Pelletier, need to throw up an error
-    if PT_penalty == True and PT_profile != 'Pelletier':
-        raise Exception('PT penalty only set up for Pelletier profile')
-
-    # Identify chemical species with active spectral features
-    active_species = chemical_species[~np.isin(chemical_species, inactive_species)]
-
-    # Convert arrays specifying which species have gradients into numpy arrays
-    species_vert_gradient = np.array(species_vert_gradient)
-
-    # Check if cross sections are available for all the chemical species
-    if (np.any(~np.isin(active_species, supported_species)) == True):
-        raise Exception("A chemical species you selected is not supported.\n")
-    
-    # Check to make sure an aerosol is inputted if cloud_type = specific_aerosol
-    if (np.any(~np.isin(aerosol_species, aerosol_supported_species)) == True) and aerosol_species != ['free'] and aerosol_species != ['file_read']:
-        raise Exception('Please input supported aerosols (check supported_opac.py) or aerosol = [\'free\'] or [\'file_read\'].')
-
-    # Create list of collisionally-induced absorption (CIA) pairs
-    CIA_pairs = []
-    for pair in supported_cia:
-        pair_1, pair_2 = pair.split('-')   
-        if (pair_1 in chemical_species) and (pair_2 in chemical_species):
-            CIA_pairs.append(pair)     
-    CIA_pairs = np.array(CIA_pairs)
-
-    # Create list of free-free absorption pairs
-    ff_pairs = []
-    if ('H' in chemical_species) and ('e-' in chemical_species):  
-        ff_pairs.append('H-ff')       # H- free-free    
-    ff_pairs = np.array(ff_pairs)
-
-    # Create list of bound-free absorption species
-    bf_species = []
-    if ('H-' in chemical_species):  
-        bf_species.append('H-bf')      # H- bound-free    
-    bf_species = np.array(bf_species)
-
-    #***** Geometrical properties of background atmosphere *****#
-
-    # Find dimensionality of background atmosphere
-    Atmosphere_dimension = max(PT_dim, X_dim)
-
-    #***** Finally, identify the free parameters defining this model *****#
-
-    param_names, physical_param_names, \
-    PT_param_names, X_param_names, \
-    cloud_param_names, geometry_param_names, \
-    stellar_param_names, \
-    N_params_cum = assign_free_params(param_species, object_type, PT_profile,
-                                      X_profile, cloud_model, cloud_type, 
-                                      gravity_setting, mass_setting, stellar_contam, 
-                                      offsets_applied, error_inflation, PT_dim, 
-                                      X_dim, cloud_dim, TwoD_type, TwoD_param_scheme, 
-                                      species_EM_gradient, species_DN_gradient, 
-                                      species_vert_gradient, Atmosphere_dimension,
-                                      opaque_Iceberg, surface, sharp_DN_transition,
-<<<<<<< HEAD
-                                      reference_parameter, disable_atmosphere, aerosol_species, log_P_slope_arr,
-                                      number_P_knots, PT_penalty)
-=======
-                                      reference_parameter, disable_atmosphere, 
-                                      aerosol_species, log_P_slope_arr)
->>>>>>> d256d33f
-    
-    # If cloud_model = Mie, load in the cross section 
-    if cloud_model == 'Mie' and aerosol_species != ['free'] and aerosol_species != ['file_read']:
-        aerosol_grid = load_aerosol_grid(aerosol_species)
-    else:
-        aerosol_grid = None
-        
-
-    # Package model properties
-    model = {'model_name': model_name, 'object_type': object_type,
-             'Atmosphere_dimension': Atmosphere_dimension,
-             'PT_profile': PT_profile, 'X_profile': X_profile,
-             'cloud_model': cloud_model, 'cloud_type': cloud_type,
-             'gravity_setting': gravity_setting, 'mass_setting': mass_setting,
-             'chemical_species': chemical_species, 'bulk_species': bulk_species,
-             'active_species': active_species, 'CIA_pairs': CIA_pairs,
-             'ff_pairs': ff_pairs, 'bf_species': bf_species,
-             'param_species': param_species, 
-             'radius_unit': radius_unit, 'mass_unit': mass_unit,
-             'distance_unit': distance_unit,
-             'species_EM_gradient': species_EM_gradient,
-             'species_DN_gradient': species_DN_gradient,
-             'species_vert_gradient': species_vert_gradient,
-             'stellar_contam': stellar_contam, 'nightside_contam': nightside_contam, 
-             'offsets_applied': offsets_applied, 
-             'error_inflation': error_inflation, 'param_names': param_names,
-             'physical_param_names': physical_param_names, 
-             'PT_param_names': PT_param_names, 'X_param_names': X_param_names, 
-             'cloud_param_names': cloud_param_names,
-             'geometry_param_names': geometry_param_names, 
-             'stellar_param_names': stellar_param_names, 
-             'N_params_cum': N_params_cum, 'TwoD_type': TwoD_type, 
-             'TwoD_param_scheme': TwoD_param_scheme, 'PT_dim': PT_dim,
-             'X_dim': X_dim, 'cloud_dim': cloud_dim, 'surface': surface,
-             'sharp_DN_transition': sharp_DN_transition,
-             'reference_parameter': reference_parameter,
-             'disable_atmosphere': disable_atmosphere,
-             'aerosol_species': aerosol_species,
-             'aerosol_grid': aerosol_grid,
-<<<<<<< HEAD
-             'scattering' : scattering,
-             'reflection' : reflection,
-             'log_P_slope_phot': log_P_slope_phot,
-             'log_P_slope_arr': log_P_slope_arr,
-             'Na_K_fixed_ratio': Na_K_fixed_ratio,
-             'reflection_up_to_5um' : reflection_up_to_5um,
-             'PT_penalty' : PT_penalty
-=======
-             'scattering': scattering,
-             'log_P_slope_phot': log_P_slope_phot,
-             'log_P_slope_arr': log_P_slope_arr,
->>>>>>> d256d33f
-             }
-
-    return model
-
-
-def wl_grid_constant_R(wl_min, wl_max, R):
-    '''
-    Create a wavelength array with constant spectral resolution (R = wl/dwl).
-
-    Args:
-        wl_min (float):
-            Minimum wavelength of grid (μm).
-        wl_max (float): 
-            Maximum wavelength of grid (μm).
-        R (int or float):
-            Spectral resolution of desired wavelength grid.
-    
-    Returns:
-        wl (np.array of float):
-            Model wavelength grid (μm).
-
-    '''
-
-    # Constant R -> uniform in log(wl)
-    delta_log_wl = 1.0/R
-    N_wl = (np.log(wl_max) - np.log(wl_min)) / delta_log_wl
-    N_wl = np.around(N_wl).astype(np.int64)
-    log_wl = np.linspace(np.log(wl_min), np.log(wl_max), N_wl)    
-
-    wl = np.exp(log_wl)
-
-    # Fix for numerical rounding error
-    wl[0] = wl_min
-    wl[-1] = wl_max
-    
-    return wl
-
-
-def wl_grid_line_by_line(wl_min, wl_max, line_by_line_res = 0.01):
-    '''
-    Create a wavelength array with constant spectral resolution (R = wl/dwl).
-
-    Args:
-        wl_min (float):
-            Minimum wavelength of grid (μm).
-        wl_max (float): 
-            Maximum wavelength of grid (μm).
-        line_by_line_res (float):
-            Wavenumber resolution of pre-computer opacity database (0.01 cm^-1).
-    
-    Returns:
-        wl (np.array of float):
-            Model wavelength grid (μm).
-
-    '''
-
-    nu_min = 1.0e4/wl_max   # Minimum wavenumber on output grid
-    nu_max = 1.0e4/wl_min   # Maximum wavenumber on output grid
-    
-    # Round so wavenumber grid bounds match cross section resolution (0.01 cm^-1)
-    nu_min = np.around(nu_min, np.abs(np.int(np.log10(line_by_line_res))))
-    nu_max = np.around(nu_max, np.abs(np.int(np.log10(line_by_line_res))))
-    
-    # Find number of wavenumber points on grid
-    N_nu = np.int((nu_max - nu_min)/line_by_line_res)
-    
-    # Initialise line-by-line model wavenumber grid
-    nu = np.linspace(nu_max, nu_min, N_nu)                          # Decreasing wavenumber order
-    nu = np.around(nu, np.abs(np.int(np.log10(line_by_line_res))))  # Remove floating point errors
-    
-    # Initialise corresponding wavelength grid 
-    wl = 1.0e4/nu   # Convert from cm^-1 to um
-    
-    return wl
-    
-
-def read_opacities(model, wl, opacity_treatment = 'opacity_sampling', 
-                   T_fine = None, log_P_fine = None, opacity_database = 'High-T',
-                   device = 'cpu', wl_interp = 'sample', testing = False):
-    '''
-    Load the various cross sections required by a given model. When using 
-    opacity sampling, the native high-resolution are pre-interpolated onto 
-    'fine' temperature and pressure grids, then sampled onto the desired
-    wavelength grid, and stored in memory. This removes the need to interpolate 
-    opacities during a retrieval. For line-by-line models, this function only
-    stores Rayleigh scattering cross sections in memory (cross section 
-    interpolation is handled in other functions later).
-
-    Args:
-        model (dict):
-            A specific description of a given POSEIDON model.
-        wl (np.array of float):
-            Model wavelength grid (μm).
-        opacity_treatment (str):
-            Choice between opacity sampling or line-by-line cross sections
-            (Options: opacity_sampling / line_by_line).
-        T_fine (np.array of float):
-            Fine temperature grid for opacity pre-interpolation.
-        log_P_fine (np.array of float):
-            Fine pressure grid for opacity pre-interpolation.
-        opacity_database (str):
-            Choice between high-temperature or low-temperature opacity databases
-            (Options: High-T / Temperate).
-        wl_interp (str):
-            When initialising cross sections, whether to use opacity sampling
-            or linear interpolation over wavenumber
-            (Options: sample / linear) .
-        testing (bool):
-            For GitHub Actions automated tests. If True, disables reading the 
-            full opacity database (since GitHub Actions can't handle downloading 
-            the full database - alas, 30+ GB is a little too large!).
-    
-    Returns:
-        opac (dict):
-            Collection of numpy arrays storing cross sections for the molecules, 
-            atoms, and ions contained in the model. The separate arrays store 
-            standard cross sections, CIA, free-free + bound-free opacity, 
-            and Rayleigh scattering cross sections.
-    
-    '''
-
-    # Unpack lists of chemical species for which we need opacities
-    chemical_species = model['chemical_species'] 
-    active_species = model['active_species']
-    CIA_pairs = model['CIA_pairs']
-    ff_pairs = model['ff_pairs']
-    bf_species = model['bf_species']
-    
-    # For opacity sampling, pre-compute opacities
-    if (opacity_treatment == 'opacity_sampling'):
-
-        # Check that a fine temperature and pressure grid have been specified
-        if ((T_fine is None) or (log_P_fine is None)):
-            raise Exception("T_fine and log_P_fine must be provided for " +
-                             "pre-interpolation when using opacity sampling.")
-
-        # Read and interpolate cross sections in pressure, temperature and wavelength
-        sigma_stored, CIA_stored, \
-        Rayleigh_stored, eta_stored, \
-        ff_stored, bf_stored = opacity_tables(rank, comm, wl, chemical_species, 
-                                              active_species, CIA_pairs, 
-                                              ff_pairs, bf_species, T_fine,
-                                              log_P_fine, opacity_database, 
-                                              wl_interp, testing)
-                    
-    elif (opacity_treatment == 'line_by_line'):   
-        
-        # For line-by-line case, we still compute Rayleigh scattering in advance
-        Rayleigh_stored, eta_stored = store_Rayleigh_eta_LBL(wl, chemical_species)   
-        
-        # No need for pre-computed arrays for line-by-line, so keep empty arrays
-        sigma_stored, CIA_stored, \
-        ff_stored, bf_stored = (np.array([]) for _ in range(4))
-
-    # Move cross sections to GPU memory to speed up later computations
-    if (device == 'gpu'):
-        sigma_stored = cp.asarray(sigma_stored)
-        CIA_stored = cp.asarray(CIA_stored)
-        Rayleigh_stored = cp.asarray(Rayleigh_stored)
-        eta_stored = cp.asarray(eta_stored)
-        ff_stored = cp.asarray(ff_stored)
-        bf_stored = cp.asarray(bf_stored)
-
-    # Package opacity data required by our model in memory
-    opac = {'opacity_database': opacity_database, 
-            'opacity_treatment': opacity_treatment, 'sigma_stored': sigma_stored, 
-            'CIA_stored': CIA_stored, 'Rayleigh_stored': Rayleigh_stored, 
-            'eta_stored': eta_stored, 'ff_stored': ff_stored, 
-            'bf_stored': bf_stored, 'T_fine': T_fine, 'log_P_fine': log_P_fine
-           }
-
-    return opac
-
-
-def make_atmosphere(planet, model, P, P_ref, R_p_ref, PT_params = [],
-                    log_X_params = [], cloud_params = [], geometry_params = [],
-                    log_g = None, M_p = None, T_input = [], X_input = [], 
-                    P_surf = None, P_param_set = 1.0e-2, He_fraction = 0.17, 
-                    N_slice_EM = 2, N_slice_DN = 4, constant_gravity = False,
-                    chemistry_grid = None):
-    '''
-    Generate an atmosphere from a user-specified model and parameter set. In
-    full generality, this function generates 3D pressure-temperature and mixing 
-    ratio fields, the radial extent of atmospheric columns, geometrical 
-    properties of the atmosphere, and cloud properties.
-
-    Args:
-        planet (dict):
-            Collection of planetary properties used POSEIDON.
-        model (dict):
-            A specific description of a given POSEIDON model.
-        P (np.array of float):
-            Model pressure grid (bar).
-        P_ref (float):
-            Reference pressure (bar).
-        R_p_ref (float):
-            Planet radius corresponding to reference pressure (m).
-        PT_params (np.array of float):
-            Parameters defining the pressure-temperature field.
-        log_X_params (np.array of float):
-            Parameters defining the log-mixing ratio field.
-        cloud_params (np.array of float):
-            Parameters defining atmospheric aerosols.
-        geometry_params (np.array of float):
-            Terminator opening angle parameters.
-        log_g (float):
-            Gravitational field of planet - only needed for free log_g parameter.
-        M_p (float):
-            Planet mass - only needed for free M_p parameter.
-        T_input (np.array of float):
-            Temperature profile (only if provided directly by the user).
-        X_input (2D np.array of float):
-            Mixing ratio profiles (only if provided directly by the user).
-        P_surf (float):
-            Surface pressure of the planet.
-        P_param_set (float):
-            Only used for the Madhusudhan & Seager (2009) P-T profile.
-            Sets the pressure where the reference temperature parameter is 
-            defined (P_param_set = 1.0e-6 corresponds to that paper's choice).
-        He_fraction (float):
-            Assumed H2/He ratio (0.17 default corresponds to the solar ratio).
-        N_slice_EM (even int):
-            Number of azimuthal slices in the evening-morning transition region.
-        N_slice_DN (even int):
-            Number of zenith slices in the day-night transition region.
-        constant_gravity (bool):
-            If True, disable inverse square law gravity (only for testing).
-        chemistry_grid (dict):
-            For models with a pre-computed chemistry grid only, this dictionary
-            is produced in chemistry.py.
-    
-    Returns:
-        atmosphere (dict):
-            Collection of atmospheric properties required to compute the
-            resultant spectrum of the planet.
-    
-    '''
-
-    # Unpack model properties
-    Atmosphere_dimension = model['Atmosphere_dimension']
-    TwoD_type = model['TwoD_type']
-    param_names = model['param_names']
-    N_params_cum = model['N_params_cum']
-    param_species = model['param_species']
-    X_profile = model['X_profile']
-    X_dim = model['X_dim']
-    TwoD_param_scheme = model['TwoD_param_scheme']
-    species_EM_gradient = model['species_EM_gradient']
-    species_DN_gradient = model['species_DN_gradient']
-    species_vert_gradient = model['species_vert_gradient']
-    PT_dim = model['PT_dim']
-    PT_profile = model['PT_profile']
-    cloud_model = model['cloud_model']
-    cloud_dim = model['cloud_dim']
-    gravity_setting = model['gravity_setting']
-    mass_setting = model['mass_setting']
-    sharp_DN_transition = model['sharp_DN_transition']
-    log_P_slope_phot = model['log_P_slope_phot'] 
-    log_P_slope_arr = model['log_P_slope_arr']
-    aerosol_species = model['aerosol_species']
-<<<<<<< HEAD
-    Na_K_fixed_ratio = model['Na_K_fixed_ratio']
-    PT_penalty = model['PT_penalty']
-    T_eq = planet['planet_T_eq']
-=======
-    log_P_slope_phot = model['log_P_slope_phot'] 
-    log_P_slope_arr = model['log_P_slope_arr']
->>>>>>> d256d33f
-
-    # Unpack planet properties
-    R_p = planet['planet_radius']
-
-    # Load planet gravity
-    if ((gravity_setting == 'fixed') and (mass_setting == 'fixed')):
-        g_p = planet['planet_gravity']   # For fixed g, load from planet object
-    elif ((gravity_setting == 'fixed') and (mass_setting == 'free')):
-        if (M_p is None):
-            raise Exception("Must provide 'M_p' when M_p is a free parameter")
-        else: 
-            g_p = (sc.G * M_p) / (R_p**2)   # Calculate gravity from mass
-    elif ((gravity_setting == 'free') and (mass_setting == 'fixed')):
-        if (log_g is None):
-            raise Exception("Must provide 'log_g' when log_g is a free parameter")
-        else:
-            g_p = np.power(10.0, log_g)/100   # Convert log cm/s^2 to m/s^2
-    else:
-        raise Exception("Invalid gravity / mass setting")
-    
-    # Unpack lists of chemical species in this model
-    chemical_species = model['chemical_species']
-    active_species = model['active_species']
-    bulk_species = model['bulk_species']
-    CIA_pairs = model['CIA_pairs']
-    ff_pairs = model['ff_pairs']
-    bf_species = model['bf_species']
-
-    # Checks for validity of user inputs
-    if (((T_input != []) or (X_input != [])) and Atmosphere_dimension > 1):
-        raise Exception("Only 1D P-T and mixing ratio profiles are currently " +
-                        "supported as user inputs. Multidimensional inputs " +
-                        "will be added soon!")
-    if ((PT_profile == 'file_read') and (T_input == [])):
-        raise Exception("No user-provided P-T profile. Did you read in a file?")
-    if ((X_profile == 'file_read') and (X_input == [])):
-        raise Exception("No user-provided composition profile. Did you read in a file?")
-    if ((cloud_params == []) and (cloud_model != 'cloud-free')):
-        raise Exception("Cloud parameters must be provided for cloudy models.")
-    if ((geometry_params == []) and (Atmosphere_dimension > 1) and
-        (sharp_DN_transition == False)):
-            raise Exception("Geometry parameters must be provided for 2D or 3D models.")
-    
-    # Line profile requires T_eq
-    if (PT_profile == 'Line') and (T_eq == None):
-        raise Exception('Line profile requires T_eq in create_planet.')
-
-    #***** Establish model geometry *****# 
-
-    # If user specifies a sharp day-night transition, use no transition slices
-    if (sharp_DN_transition == True):
-        N_slice_DN = 0
-
-    # Check that the number of azimuthal and zenith slices are even
-    if ((N_slice_EM % 2 != 0) or (N_slice_DN % 2 != 0)):
-        raise Exception("The number of slices resolving the day-night or " +
-                        "morning-evening transition regions must be even.")
-
-    # For 2D or 3D models, find the number of atmospheric sectors and zones
-    N_sectors, N_zones = atmosphere_regions(Atmosphere_dimension, TwoD_type, 
-                                            N_slice_EM, N_slice_DN)
-
-    # Unpack terminator opening angles (for 2D or 3D models)
-    alpha, beta = unpack_geometry_params(param_names, geometry_params, N_params_cum)
-
-    # Compute discretised angular grids for atmospheres
-    phi, theta, phi_edge, \
-    theta_edge, dphi, dtheta = angular_grids(Atmosphere_dimension, TwoD_type, 
-                                             N_slice_EM, N_slice_DN, 
-                                             alpha, beta, sharp_DN_transition)
-
-    #***** Generate state arrays for the PT and mixing ratio profiles *****#
-
-    # Recast PT and mixing ratio parameters as state arrays used by atmosphere.py
-    PT_state, \
-    log_X_state = generate_state(PT_params, log_X_params, param_species, 
-                                 PT_dim, X_dim, PT_profile, X_profile, TwoD_type, 
-                                 TwoD_param_scheme, species_EM_gradient, 
-                                 species_DN_gradient, species_vert_gradient,
-                                 alpha, beta)
-
-    #***** Compute P-T, radial, mixing ratio, and other atmospheric profiles *****#
-
-    T, n, r, r_up, r_low, \
-    dr, mu, X, X_active, \
-    X_CIA, X_ff, X_bf, \
-    is_physical = profiles(P, R_p, g_p, PT_profile, X_profile, PT_state, P_ref, 
-                           R_p_ref, log_X_state, chemical_species, bulk_species, 
-                           param_species, active_species, CIA_pairs, 
-                           ff_pairs, bf_species, N_sectors, N_zones, alpha, 
-                           beta, phi, theta, species_vert_gradient, He_fraction,
-<<<<<<< HEAD
-                           T_input, X_input, P_param_set, log_P_slope_phot, log_P_slope_arr, Na_K_fixed_ratio, constant_gravity,
-                           chemistry_grid, PT_penalty, T_eq)
-
-=======
-                           T_input, X_input, P_param_set, log_P_slope_phot, 
-                           log_P_slope_arr, constant_gravity, chemistry_grid)
-    
->>>>>>> d256d33f
-    #***** Store cloud / haze / aerosol properties *****#
-
-    kappa_cloud_0, P_cloud, \
-    f_cloud, phi_cloud_0, \
-    theta_cloud_0, \
-    a, gamma, \
-    r_m, log_n_max, fractional_scale_height, \
-<<<<<<< HEAD
-    r_i_real, r_i_complex, log_X_Mie, P_cloud_bottom, \
-    kappa_cloud_eddysed, g_cloud_eddysed, w_cloud_eddysed = unpack_cloud_params(param_names, cloud_params, cloud_model, cloud_dim, 
-                                                                           N_params_cum, TwoD_type)
-=======
-    r_i_real, r_i_complex, \
-    log_X_Mie, P_cloud_bottom = unpack_cloud_params(param_names, cloud_params, 
-                                                    cloud_model, cloud_dim, 
-                                                    N_params_cum, TwoD_type)
->>>>>>> d256d33f
-    
-    # Compute the scale height (for fuzzy deck aerosol models)
-    if is_physical == False:
-        g = 0
-        H = 0
-
-    else:
-        g = g_p * (R_p_ref / r)**2
-        H = (sc.k * T) / (mu * g)
-
-    # Package atmosphere properties
-    atmosphere = {'P': P, 'T': T, 'g': g_p, 'n': n, 'r': r, 'r_up': r_up,
-                  'r_low': r_low, 'dr': dr, 'P_surf': P_surf, 'X': X, 
-                  'X_active': X_active, 'X_CIA': X_CIA, 'X_ff': X_ff,
-                  'X_bf': X_bf, 'mu': mu, 'N_sectors': N_sectors, 
-                  'N_zones': N_zones, 'alpha': alpha, 'beta': beta, 'phi': phi, 
-                  'theta': theta, 'phi_edge': phi_edge, 'theta_edge': theta_edge,
-                  'dphi': dphi, 'dtheta': dtheta, 'kappa_cloud_0': kappa_cloud_0, 
-                  'P_cloud': P_cloud, 'f_cloud': f_cloud, 'phi_cloud_0': phi_cloud_0, 
-                  'theta_cloud_0': theta_cloud_0, 'a': a, 'gamma': gamma, 
-                  'is_physical': is_physical,
-                  'H': H, 'r_m': r_m, 'log_n_max': log_n_max, 'fractional_scale_height': fractional_scale_height,
-                  'aerosol_species': aerosol_species, 'r_i_real': r_i_real, 'r_i_complex': r_i_complex, 'log_X_Mie': log_X_Mie,
-                  'P_cloud_bottom' : P_cloud_bottom, 
-                  'kappa_cloud_eddysed' : kappa_cloud_eddysed, 'g_cloud_eddysed' : g_cloud_eddysed, 'w_cloud_eddysed' : w_cloud_eddysed,
-                 }
-
-    return atmosphere
-
-
-def check_atmosphere_physical(atmosphere, opac):
-    '''
-    Checks that a specific model atmosphere is physical.
-
-    Args:
-        atmosphere (dict):
-            Collection of atmospheric properties.
-        opac (dict):
-            Collection of cross sections and other opacity sources.
-
-    Returns:
-        Bool:
-            True if atmosphere physical, otherwise False.
-    
-    '''
-
-    # Reject if atmosphere already internally identified as unphysical
-    if (atmosphere['is_physical'] == False):
-        return False
-
-    # Also check if temperature field is within bounds of fine temperature grid
-    else:
-
-        # Unpack atmospheric temperature field
-        T = atmosphere['T']
-        T_min = np.min(T)
-        T_max = np.max(T)
-
-        # Only need to check fine temperature grid when using opacity sampling
-        if (opac['opacity_treatment'] == 'opacity_sampling'):
-
-            # Unpack fine temperature grid (opacity sampling only)
-            T_fine = opac['T_fine']
-            T_fine_min = np.min(T_fine)
-            T_fine_max = np.max(T_fine)
-    
-            # Check if minimum or maximum temperatures are outside opacity range
-            if ((T_max > T_fine_max) or (T_min < T_fine_min)): 
-                return False
-
-            else:
-                return True
-
-        # For line-by-line models, there is not fine temperature grid
-        else:
-            return True
-            
-
-def compute_spectrum(planet, star, model, atmosphere, opac, wl,
-                     spectrum_type = 'transmission', save_spectrum = False,
-                     disable_continuum = False, suppress_print = False,
-                     Gauss_quad = 2, use_photosphere_radius = True,
-                     device = 'cpu', y_p = np.array([0.0]),
-                     return_albedo = False):
-    '''
-    Calculate extinction coefficients, then solve the radiative transfer 
-    equation to compute the spectrum of the model atmosphere.
-
-    Args:
-        planet (dict):
-            Collection of planetary properties used by POSEIDON.
-        star (dict):
-            Collection of stellar properties used by POSEIDON.
-        model (dict):
-            A specific description of a given POSEIDON model.
-        atmosphere (dict):
-            Collection of atmospheric properties.
-        opac (dict):
-            Collection of cross sections and other opacity sources.
-        wl (np.array of float):
-            Model wavelength grid (μm).
-        spectrum_type (str):
-            The type of spectrum for POSEIDON to compute
-            (Options: transmission / emission / direct_emission / 
-                      transmission_time_average).
-        save_spectrum (bool):
-            If True, writes the spectrum to './POSEIDON_output/PLANET/spectra/'.
-        disable_continuum (bool):
-            If True, turns off CIA and Rayleigh scattering opacities.
-        suppress_print (bool):
-            if True, turn off opacity print statements (in line-by-line mode).
-        Gauss_quad (int):
-            Gaussian quadrature order for integration over emitting surface
-            * Only for emission spectra *
-            (Options: 2 / 3).
-        use_photosphere_radius (bool):
-            If True, use R_p at tau = 2/3 for emission spectra prefactor.
-        device (str):
-            Experimental: use CPU or GPU (only for emission spectra)
-            (Options: cpu / gpu)
-        y_p (np.array of float):
-            Coordinate of planet centre along orbit at the time the spectrum
-            is computed (y_p = 0, the default, corresponds to mid-transit).
-            For non-grazing transits of uniform stellar disks, the spectrum
-            is identical at all times due to translational symmetry, so y_p = 0
-            is good for all times post second contact and pre third contact.
-            Units are in m, not in stellar radii.
-        return_albedo (bool):
-            If True, returns spectrum and albedo 
-
-    Returns:
-        spectrum (np.array of float):
-            The spectrum of the atmosphere (transmission or emission).
-    
-    '''
-
-    # Check if the atmosphere is unphysical (e.g. temperature out of bounds)
-    if (check_atmosphere_physical(atmosphere, opac) == False):
-        spectrum = np.empty(len(wl))
-        spectrum[:] = np.NaN
-        return spectrum   # Unphysical => reject model
-
-    # Unpack model properties
-    PT_dim = model['PT_dim']
-    X_dim = model['X_dim']
-    cloud_dim = model['cloud_dim']
-    scattering = model['scattering']
-    reflection = model['reflection']
-    reflection_up_to_5um = model['reflection_up_to_5um']
-
-    # Check that the requested spectrum model is supported
-    if (spectrum_type not in ['transmission', 'emission', 'direct_emission',
-                              'dayside_emission', 'nightside_emission',
-                              'transmission_time_average']):
-        raise Exception("Only transmission spectra and emission " +
-                        "spectra are currently supported.")
-    elif (('emission' in spectrum_type) and 
-         ((PT_dim or X_dim or cloud_dim) == 3)):
-        raise Exception("Only 1D or 2D emission spectra currently supported.")
-
-    # Unpack planet and star properties
-    b_p = planet['planet_impact_parameter']
-    R_p = planet['planet_radius']
-    b_p = planet['planet_impact_parameter']
-    d = planet['system_distance']
-    a_p = planet['planet_semi_major_axis']
-
-    if (star is not None):
-        R_s = star['R_s']
-
-    # Check that a distance is provided if user wants a direct spectrum
-    if (d is None) and ('direct' in spectrum_type):
-        raise Exception("Must provide a system distance when computing a " +
-                        "direct emission spectrum.")
-
-    # Unpack atmospheric properties needed for radiative transfer
-    r = atmosphere['r']
-    r_low = atmosphere['r_low']
-    r_up = atmosphere['r_up']
-    dr = atmosphere['dr']
-    n = atmosphere['n']
-    T = atmosphere['T']
-    P = atmosphere['P']
-    P_surf = atmosphere['P_surf']
-    X = atmosphere['X']
-    X_active = atmosphere['X_active']
-    X_CIA = atmosphere['X_CIA']
-    X_ff = atmosphere['X_ff']
-    X_bf = atmosphere['X_bf']
-    N_sectors = atmosphere['N_sectors']
-    N_zones = atmosphere['N_zones']
-    phi_edge = atmosphere['phi_edge']
-    theta_edge = atmosphere['theta_edge']
-    a = atmosphere['a']
-    gamma = atmosphere['gamma']
-    P_cloud = atmosphere['P_cloud']
-    kappa_cloud_0 = atmosphere['kappa_cloud_0']
-    f_cloud = atmosphere['f_cloud']
-    phi_cloud_0 = atmosphere['phi_cloud_0']
-    theta_cloud_0 = atmosphere['theta_cloud_0']
-    H = atmosphere['H']
-    r_m = atmosphere['r_m']
-    log_n_max = atmosphere['log_n_max']
-    fractional_scale_height = atmosphere['fractional_scale_height']
-    aerosol_species = atmosphere['aerosol_species']
-    r_i_real = atmosphere['r_i_real']
-    r_i_complex = atmosphere['r_i_complex']
-    log_X_Mie = atmosphere['log_X_Mie']
-    P_cloud_bottom = atmosphere['P_cloud_bottom']
-    kappa_cloud_eddysed = atmosphere['kappa_cloud_eddysed']
-    g_cloud_eddysed = atmosphere['g_cloud_eddysed']
-    w_cloud_eddysed = atmosphere['w_cloud_eddysed']
-
-    # Check if haze enabled in the cloud model
-    if ('haze' in model['cloud_type']):
-        enable_haze = 1
-    else:
-        enable_haze = 0
-
-    # Check if a cloud deck is enabled in the cloud model
-    # The cloud deck is handled differently for Mie calculations
-    if ('deck' in model['cloud_type'] and 'Mie' not in model['cloud_model']):
-        enable_deck = 1
-    else:
-        enable_deck = 0
-
-    if ('Mie' in model['cloud_model']):
-        enable_Mie = 1
-    else:
-        enable_Mie = 0
-
-    # Check if a surface is enabled
-    if (P_surf != None):
-        enable_surface = 1
-    else:
-        enable_surface = 0
-        P_surf = 100.0      # Set surface pressure to 100 bar if not defined
-
-    #***** Calculate extinction coefficients *****#
-
-    # Unpack lists of chemical species in this model
-    chemical_species = model['chemical_species'] 
-    active_species = model['active_species']
-    CIA_pairs = model['CIA_pairs']
-    ff_pairs = model['ff_pairs']
-    bf_species = model['bf_species']
-            
-    # If computing line-by-line radiative transfer, use lbl optimised functions 
-    if (opac['opacity_treatment'] == 'line_by_line'):
-
-        # Identify the opacity database being used
-        opacity_database = opac['opacity_database']
-
-        # Unpack pre-computed Rayleigh cross sections
-        Rayleigh_stored = opac['Rayleigh_stored']
-
-        # Calculate extinction coefficients in line-by-line mode        
-        kappa_gas, kappa_Ray, kappa_cloud = extinction_LBL(chemical_species, active_species, 
-                                                           CIA_pairs, ff_pairs, bf_species, 
-                                                           n, T, P, wl, X, X_active, X_CIA, 
-                                                           X_ff, X_bf, a, gamma, P_cloud,
-                                                           kappa_cloud_0, Rayleigh_stored, 
-                                                           enable_haze, enable_deck,
-                                                           enable_surface, N_sectors, 
-                                                           N_zones, P_surf, opacity_database, 
-                                                           disable_continuum, suppress_print)
-        
-    # If using opacity sampling, we can use pre-interpolated cross sections
-    elif (opac['opacity_treatment'] == 'opacity_sampling'):
-
-        # Unpack pre-interpolated cross sections
-        sigma_stored = opac['sigma_stored']
-        CIA_stored = opac['CIA_stored']
-        Rayleigh_stored = opac['Rayleigh_stored']
-        ff_stored = opac['ff_stored']
-        bf_stored = opac['bf_stored']
-
-        # Also unpack fine temperature and pressure grids from pre-interpolation
-        T_fine = opac['T_fine']
-        log_P_fine = opac['log_P_fine']
-
-        # Running POSEIDON on the CPU
-        if (device == 'cpu'):
-            
-            # If the cloud model is Mie, need to parse out 
-            # How the cloud type is defined and whether or not 
-            # aerosol grid is being used or not 
-            if (model['cloud_model'] == 'Mie'):
-
-                # Load in the aerosol grid for compositionally specific aerosols
-                aerosol_grid = model['aerosol_grid']
-
-                # Create a wl_Mie array (which is at R = 1000) for file_read or cosntant
-                # refractive indices
-                wl_Mie = wl_grid_constant_R(wl[0], wl[-1], 1000)
-
-                # If its a fuzzy deck cloud type
-                if (model['cloud_type'] == 'fuzzy_deck'):
-                    
-                    # Check to see if it is file_read or constant refractive index
-                    if ((aerosol_species == ['free']) or (aerosol_species == ['file_read'])):
-                        n_aerosol, sigma_ext_cloud, \
-                        g_cloud, w_cloud = Mie_cloud_free(P, wl, wl_Mie, r, H, n,
-                                                          r_m, r_i_real, r_i_complex, model['cloud_type'],
-                                                          P_cloud = P_cloud,
-                                                          log_n_max = log_n_max, 
-                                                          fractional_scale_height = fractional_scale_height)
-
-                    # Otherwise, use the aerosol_grid to and pull radiative properties
-                    else: 
-                        n_aerosol, sigma_ext_cloud, \
-                        g_cloud, w_cloud = Mie_cloud(P, wl, r, H, n,
-                                                     r_m, aerosol_species,
-                                                     cloud_type = model['cloud_type'],
-                                                     aerosol_grid = aerosol_grid,
-                                                     P_cloud = P_cloud,
-                                                     log_n_max = log_n_max, 
-                                                     fractional_scale_height = fractional_scale_height)
-
-                # If its a slab
-                elif (model['cloud_type'] == 'slab' or model['cloud_type'] == 'one_slab'):
-
-                    if ((aerosol_species == ['free']) or (aerosol_species == ['file_read'])):
-                        n_aerosol, sigma_ext_cloud, \
-                        g_cloud, w_cloud = Mie_cloud_free(P, wl, wl_Mie, r, H, n,
-                                                        r_m, r_i_real, r_i_complex, model['cloud_type'],
-                                                        log_X_Mie = log_X_Mie,
-                                                        P_cloud = P_cloud,
-                                                        P_cloud_bottom = P_cloud_bottom)
-
-                    else: 
-                        n_aerosol, sigma_ext_cloud, \
-                        g_cloud, w_cloud = Mie_cloud(P, wl, r, H, n,
-                                                    r_m, aerosol_species,
-                                                    cloud_type = model['cloud_type'],
-                                                    aerosol_grid = aerosol_grid,
-                                                    log_X_Mie = log_X_Mie,
-                                                    P_cloud = P_cloud,
-                                                    P_cloud_bottom = P_cloud_bottom)
-                            
-                          
-                # If its a uniform X run
-                elif (model['cloud_type'] == 'uniform_X'):
-
-                    if ((aerosol_species == ['free']) or (aerosol_species == ['file_read'])):
-                        n_aerosol, sigma_ext_cloud, \
-                        g_cloud, w_cloud = Mie_cloud_free(P, wl, wl_Mie, r, H, n,
-                                                          r_m, r_i_real, r_i_complex, model['cloud_type'],
-                                                          log_X_Mie = log_X_Mie)
-
-                    else: 
-                        n_aerosol, sigma_ext_cloud, \
-                        g_cloud, w_cloud = Mie_cloud(P, wl, r, H, n,
-                                                     r_m, aerosol_species,
-                                                     cloud_type = model['cloud_type'],
-                                                     aerosol_grid = aerosol_grid,
-                                                     log_X_Mie = log_X_Mie)
-                        
-                # If its an opaque deck + uniform X run
-                elif (model['cloud_type'] == 'opaque_deck_plus_uniform_X'):
-
-                    if ((aerosol_species == ['free']) or (aerosol_species == ['file_read'])):
-                        n_aerosol, sigma_ext_cloud, \
-                        g_cloud, w_cloud = Mie_cloud_free(P, wl, wl_Mie, r, H, n,
-                                                          r_m, r_i_real, r_i_complex, model['cloud_type'],
-                                                          log_X_Mie = log_X_Mie,
-                                                          P_cloud = P_cloud)
-
-                    else: 
-                        n_aerosol, sigma_ext_cloud, \
-                        g_cloud, w_cloud = Mie_cloud(P, wl, r, H, n,
-                                                     r_m, aerosol_species,
-                                                     cloud_type = model['cloud_type'],
-                                                     aerosol_grid = aerosol_grid,
-                                                     log_X_Mie = log_X_Mie,
-                                                     P_cloud = P_cloud)
-
-                # If its a opaque_deck_plus_slab run 
-                elif (model['cloud_type'] == 'opaque_deck_plus_slab'):
-
-                    if ((aerosol_species == ['free']) or (aerosol_species == ['file_read'])):
-                        n_aerosol, sigma_ext_cloud, \
-                        g_cloud, w_cloud = Mie_cloud_free(P, wl, wl_Mie, r, H, n,
-                                                        r_m, r_i_real, r_i_complex, model['cloud_type'],
-                                                        log_X_Mie = log_X_Mie,
-                                                        P_cloud = P_cloud,
-                                                        P_cloud_bottom = P_cloud_bottom)
-
-                    else: 
-                        n_aerosol, sigma_ext_cloud, \
-                        g_cloud, w_cloud = Mie_cloud(P, wl, r, H, n,
-                                                    r_m, aerosol_species,
-                                                    cloud_type = model['cloud_type'],
-                                                    aerosol_grid = aerosol_grid,
-                                                    log_X_Mie = log_X_Mie,
-                                                    P_cloud = P_cloud,
-                                                    P_cloud_bottom = P_cloud_bottom)
-                        
-                # If its a fuzzy_deck_plus_slab run 
-                elif (model['cloud_type'] == 'fuzzy_deck_plus_slab'):
-
-                        n_aerosol, sigma_ext_cloud, \
-                        g_cloud, w_cloud = Mie_cloud(P, wl, r, H, n,
-                                                     r_m, aerosol_species,
-                                                     cloud_type = model['cloud_type'],
-                                                     aerosol_grid = aerosol_grid,
-                                                     P_cloud = P_cloud,
-                                                     log_n_max = log_n_max, 
-                                                     fractional_scale_height = fractional_scale_height,
-                                                     log_X_Mie = log_X_Mie,
-                                                     P_cloud_bottom = P_cloud_bottom)
-
-            
-            else:
-
-                # Generate empty arrays so the dark god numba is satisfied
-                n_aerosol = []
-                sigma_ext_cloud = []
-                    
-                n_aerosol.append(np.zeros_like(r))
-                sigma_ext_cloud.append(np.zeros_like(wl))
-
-                n_aerosol = np.array(n_aerosol)
-                sigma_ext_cloud = np.array(sigma_ext_cloud)
-
-                w_cloud = np.zeros_like(wl)
-                g_cloud = np.zeros_like(wl)
-
-            # Calculate extinction coefficients in standard mode
-
-            # Numba will get mad if P_cloud is not an array (because you can have more than one cloud)
-            # This line just makes sure that P_cloud is an array 
-            if isinstance(P_cloud, np.ndarray) == False:
-                P_cloud = np.array([P_cloud])
-
-            # Create the kappa arrays
-            kappa_gas, kappa_Ray, kappa_cloud = extinction(chemical_species, active_species,
-                                                           CIA_pairs, ff_pairs, bf_species,
-                                                           n, T, P, wl, X, X_active, X_CIA, 
-                                                           X_ff, X_bf, a, gamma, P_cloud, 
-                                                           kappa_cloud_0, sigma_stored, 
-                                                           CIA_stored, Rayleigh_stored, 
-                                                           ff_stored, bf_stored, enable_haze, 
-                                                           enable_deck, enable_surface,
-                                                           N_sectors, N_zones, T_fine, 
-                                                           log_P_fine, P_surf, enable_Mie, 
-                                                           n_aerosol, sigma_ext_cloud)
-            
-            # If we read in an eddysed file (from PICASO or VIRGA) that
-            # contains the single scattering albedo, asymmetry parameter, or kappa_cloud
-            if model['cloud_model'] == 'eddysed':
-                w_cloud = w_cloud_eddysed
-                g_cloud = g_cloud_eddysed
-                kappa_cloud = kappa_cloud_eddysed
-            
-            # Else, we need to restructure w_cloud and g_cloud to span by layer 
-            # For Mie models with 1 species, the g and w can be held constant with each layer since
-            # Kappa cloud will encode where clouds are
-            # For models that are cloud free, you still need a g and w thats just an array of 0s
-            # For Mie models with more than one species, we need to be more careful with the g and w array
-            elif scattering == True or reflection == True:
-                if len(aerosol_species) == 1 or aerosol_species == []:
-                    w_cloud = np.ones_like(kappa_cloud)*w_cloud
-                    g_cloud = np.ones_like(kappa_cloud)*g_cloud
-
-                # Need to make a g and w array that vary with pressure layer where aerosols actually are 
-                # I have yet to implement this, but the relevant code to weigh g and w is found here 
-                # https://github.com/natashabatalha/virga/blob/ffa82d48ba77d841c73bb7b33793397d5a17413d/virga/justdoit.py#L191
-                else:
-                    raise Exception('Only 1 aerosol species supported for scattering')
-            
-            
-        # Running POSEIDON on the GPU
-        elif (device == 'gpu'):
-
-            N_wl = len(wl)     # Number of wavelengths on model grid
-            N_layers = len(P)  # Number of layers
-
-            # Define extinction coefficient arrays explicitly on GPU
-            kappa_gas = cp.zeros(shape=(N_layers, N_sectors, N_zones, N_wl))
-            kappa_Ray = cp.zeros(shape=(N_layers, N_sectors, N_zones, N_wl))
-            kappa_cloud = cp.zeros(shape=(N_layers, N_sectors, N_zones, N_wl))
-
-            # Find index of deep pressure below which atmosphere is opaque
-            P_deep = 1000       # Default value of P_deep (needs to be high for brown dwarfs)
-            i_bot = np.argmin(np.abs(P - P_deep))
-
-            # Store length variables for mixing ratio arrays 
-            N_species = len(chemical_species)        # Number of chemical species
-            N_species_active = len(active_species)   # Number of spectrally active species
-            
-            N_cia_pairs = len(CIA_pairs)             # Number of cia pairs included
-            N_ff_pairs = len(ff_pairs)               # Number of free-free pairs included
-            N_bf_species = len(bf_species)           # Number of bound-free species included
-        
-            # Calculate extinction coefficients in standard mode
-            extinction_GPU[block, thread](kappa_gas, kappa_Ray, kappa_cloud, i_bot, 
-                                          N_species, N_species_active, N_cia_pairs, 
-                                          N_ff_pairs, N_bf_species, n, T, P, wl, 
-                                          X, X_active, X_CIA, X_ff, X_bf, a, 
-                                          gamma, P_cloud, kappa_cloud_0, 
-                                          sigma_stored, CIA_stored, 
-                                          Rayleigh_stored, ff_stored, bf_stored, 
-                                          enable_haze, enable_deck,
-                                          enable_surface, N_sectors, N_zones, 
-                                          T_fine, log_P_fine, P_surf, P_deep)
-
-    # Generate transmission spectrum        
-    if (spectrum_type == 'transmission'):
-
-        if (device == 'gpu'):
-            raise Exception("GPU transmission spectra not yet supported.")
-
-        # Call the core TRIDENT routine to compute the transmission spectrum
-        spectrum = TRIDENT(P, r, r_up, r_low, dr, wl, (kappa_gas + kappa_Ray), 
-                           kappa_cloud, enable_deck, enable_haze, b_p, y_p[0],
-                           R_s, f_cloud, phi_cloud_0, theta_cloud_0, phi_edge, 
-                           theta_edge)
-
-    # Generate time-averaged transmission spectrum 
-    elif (spectrum_type == 'transmission_time_average'):
-
-        if (device == 'gpu'):
-            raise Exception("GPU transmission spectra not yet supported.")
-
-        N_y = len(y_p)   # Number of time steps
-
-        spectrum_stored = np.zeros(shape=(len(y_p),len(wl)))
-
-        # We only need to calculate spectrum once for inbound vs. outbound
-        for i in range(0, (N_y//2 + 1)):   
-
-            # Call TRIDENT at the given time step
-            spectrum = TRIDENT(P, r, r_up, r_low, dr, wl, (kappa_gas + kappa_Ray),
-                               kappa_cloud, enable_deck, enable_haze, b_p, y_p[i], 
-                               R_s, f_cloud, phi_cloud_0, theta_cloud_0, phi_edge, 
-                               theta_edge)
-
-            # At mid-transit, only have one spectrum to store
-            if (i == N_y//2):
-                spectrum_stored[i,:] = spectrum
-
-            # At other time steps, store identical spectra for inbound and outbound planet
-            else:
-                spectrum_stored[i,:] = spectrum
-                spectrum_stored[(N_y-1-i),:] = spectrum
-
-        # Average all time steps (trapezium rule to increase accuracy)
-        spectrum_avg = 0.5*(np.mean(spectrum_stored[1:-1], axis=0) +
-                            np.mean(spectrum_stored, axis=0))
-
-        spectrum = spectrum_avg  # Output spectrum is the time-averaged spectrum
-
-    # Generate emission spectrum
-    elif ('emission' in spectrum_type):
-
-        # Find zone index for the emission spectrum atmospheric region
-        if ('dayside' in spectrum_type):
-            zone_idx = 0
-        elif ('nightside' in spectrum_type):
-            zone_idx = -1
-        else:
-            zone_idx = 0
-
-        # Use atmospheric properties from dayside/nightside (only consider one region for 1D emission models)
-        dz = dr[:,0,zone_idx]
-        T = T[:,0,zone_idx]
-
-        # Compute total extinction (all absorption + scattering sources)
-        kappa_tot = (kappa_gas[:,0,zone_idx,:] + kappa_Ray[:,0,zone_idx,:] +
-                     kappa_cloud[:,0,zone_idx,:])
-
-        # Store differential extinction optical depth across each layer
-        dtau_tot = np.ascontiguousarray(kappa_tot * dz.reshape((len(P), 1)))
-
-        if cloud_dim == 2:
-            kappa_cloud_clear = np.zeros_like(kappa_cloud)
-            kappa_tot_clear = (kappa_gas[:,0,zone_idx,:] + kappa_Ray[:,0,zone_idx,:] +
-                                kappa_cloud_clear[:,0,zone_idx,:])
-            dtau_tot_clear = np.ascontiguousarray(kappa_tot_clear * dz.reshape((len(P), 1)))
-
-        # Without scattering, compute single steam radiative transfer
-        if (scattering == False):
-
-            # Compute planet flux (on CPU or GPU)
-            if (device == 'cpu'):
-                F_p, dtau = emission_single_stream(T, dz, wl, kappa_tot, Gauss_quad)
-            elif (device == 'gpu'):
-                F_p, dtau = emission_single_stream_GPU(T, dz, wl, kappa_tot, Gauss_quad)
-
-        # With scattering, compute emission using PICASO's Toon implementation
-        elif (scattering == True):
-
-            # Compute planet flux including scattering (PICASO implementation), see emission.py for details
-            F_p, dtau = emission_Toon(P, T, wl, dtau_tot, 
-                                        kappa_Ray, kappa_cloud, kappa_tot,
-                                        w_cloud, g_cloud, zone_idx,
-                                        hard_surface = 0, tridiagonal = 0, 
-                                        Gauss_quad = 5, numt = 1)
-            
-            dtau = np.flip(dtau, axis=0)   # Flip optical depth pressure axis back
-
-            # For 1 + 1D fractional clouds
-            if cloud_dim == 2:
-                
-                F_p_clear, dtau_clear = emission_Toon(P, T, wl, dtau_tot_clear, 
-                                                        kappa_Ray, kappa_cloud_clear, kappa_tot_clear,
-                                                        w_cloud, g_cloud, zone_idx,
-                                                        hard_surface = 0, tridiagonal = 0, 
-                                                        Gauss_quad = 5, numt = 1)
-                
-                F_p = (f_cloud*F_p) + ((1-f_cloud)*F_p_clear)
-                
-
-
-        else:
-            raise Exception("Error: Invalid scattering option")
-
-        # If reflection is being computed
-        if (reflection == True):
-            
-            # This option will only compute reflection up to 5 um 
-            # to speed up retrievals 
-            if reflection_up_to_5um == True:
-                
-                # Make sure the wavelength grid actually goes up to 5 um
-                try:
-                    index_5um = find_nearest(wl,5)
-                except:
-                    raise Exception('Does the wavelength object go up to 5um? (reflection_up_to_5um = True)')
-                
-                # Make new, temporary arrays of inputs only up to 5 um
-                wl_cut = wl[:index_5um]
-                dtau_tot_cut = dtau_tot[:,:index_5um]
-                kappa_Ray_cut = kappa_Ray[:,:,:,:index_5um]
-                kappa_cloud_cut = kappa_cloud[:,:,:,:index_5um]
-                kappa_tot_cut = kappa_tot[:,:index_5um]
-                w_cloud_cut = w_cloud[:,:,:,:index_5um]
-                g_cloud_cut = g_cloud[:,:,:,:index_5um]
-
-                # Compute the albedo using PICASO's implenetation (see emission.py for details)
-                albedo_cut = reflection_Toon(P, wl_cut, dtau_tot_cut,
-                                            kappa_Ray_cut, kappa_cloud_cut, kappa_tot_cut,
-                                            w_cloud_cut, g_cloud_cut, zone_idx,
-                                            single_phase = 3, multi_phase = 0,
-                                            frac_a = 1, frac_b = -1, frac_c = 2, constant_back = -0.5, constant_forward = 1,
-                                            Gauss_quad = 5, numt = 1,
-                                            toon_coefficients=0, tridiagonal=0, b_top=0)
-                
-                # Create an albedo of 0's from 5um onwards
-                albedo_zeros = np.zeros(len(wl[index_5um:]))
-
-                # Joint both arrays together
-                albedo = np.concatenate((albedo_cut, albedo_zeros))
-
-                # For 1 + 1D patchy clouds
-                if cloud_dim == 2:
-
-                    dtau_tot_clear_cut = dtau_tot_clear[:,:index_5um]
-                    kappa_cloud_clear_cut = kappa_cloud_clear[:,:,:,:index_5um]
-                    kappa_tot_clear_cut = kappa_tot_clear[:,:index_5um]
-
-                    albedo_clear_cut = reflection_Toon(P, wl_cut, dtau_tot_clear_cut,
-                                                    kappa_Ray_cut, kappa_cloud_clear_cut, kappa_tot_clear_cut,
-                                                    w_cloud_cut, g_cloud_cut, zone_idx,
-                                                    single_phase = 3, multi_phase = 0,
-                                                    frac_a = 1, frac_b = -1, frac_c = 2, constant_back = -0.5, constant_forward = 1,
-                                                    Gauss_quad = 5, numt = 1,
-                                                    toon_coefficients=0, tridiagonal=0, b_top=0)
-                    
-
-                    albedo_clear = np.concatenate((albedo_clear_cut, albedo_zeros))
-                    
-                    albedo = (f_cloud*albedo) + ((1-f_cloud)*albedo_clear)
-
-
-            # Else, just use the default arrays
-            else:
-                
-                albedo = reflection_Toon(P, wl, dtau_tot,
-                            kappa_Ray, kappa_cloud, kappa_tot,
-                            w_cloud, g_cloud, zone_idx,
-                            single_phase = 3, multi_phase = 0,
-                            frac_a = 1, frac_b = -1, frac_c = 2, constant_back = -0.5, constant_forward = 1,
-                            Gauss_quad = 5, numt = 1,
-                            toon_coefficients=0, tridiagonal=0, b_top=0)
-                
-                if cloud_dim == 2:
-
-                    albedo_clear = reflection_Toon(P, wl, dtau_tot_clear,
-                                            kappa_Ray, kappa_cloud_clear, kappa_tot_clear,
-                                            w_cloud, g_cloud, zone_idx,
-                                            single_phase = 3, multi_phase = 0,
-                                            frac_a = 1, frac_b = -1, frac_c = 2, constant_back = -0.5, constant_forward = 1,
-                                            Gauss_quad = 5, numt = 1,
-                                            toon_coefficients=0, tridiagonal=0, b_top=0)
-                    
-
-                    albedo = (f_cloud*albedo) + ((1-f_cloud)*albedo_clear)
-
-                    
-        # Calculate effective photosphere radius at tau = 2/3
-        if (use_photosphere_radius == True):    # Flip to start at top of atmosphere
-            
-            # Running POSEIDON on the CPU
-            if (device == 'cpu'):
-                R_p_eff = determine_photosphere_radii(np.flip(dtau, axis=0), np.flip(r_low[:,0,zone_idx]),
-                                                      wl, photosphere_tau = 2/3)
-            
-            # Running POSEIDON on the GPU
-            elif (device == 'gpu'):
-
-                # Initialise photosphere radius array
-                R_p_eff = cp.zeros(len(wl))
-                dtau_flipped = cp.flip(dtau, axis=0)
-                r_low_flipped = np.ascontiguousarray(np.flip(r_low[:,0,zone_idx]))
-
-                # Find cumulative optical depth from top of atmosphere down at each wavelength
-                tau_lambda = cp.cumsum(dtau_flipped, axis=0)
-
-                # Calculate photosphere radius using GPU
-                determine_photosphere_radii_GPU[block, thread](tau_lambda, r_low_flipped, wl, R_p_eff, 2/3)
-
-                # Convert back to numpy array on CPU
-                R_p_eff = cp.asnumpy(R_p_eff)          
-        
-        else:
-            R_p_eff = R_p    # If photosphere calculation disabled, use observed planet radius
-        
-        # If distance not specified, use fiducial value
-        if (d is None):
-            d = 1        # This value only used for flux ratios, so it cancels
-
-        # For direct emission spectra (brown dwarfs and directly imaged planets)        
-        if ('direct' in spectrum_type):
-
-            # Convert planet surface flux to observed flux at Earth
-            F_p_obs = (R_p_eff / d)**2 * F_p
-
-            # Direct spectrum is F_p observed at Earth
-            spectrum = F_p_obs
-
-        # For transiting planet emission spectra
-        else:
-
-            # Load stellar spectrum
-            F_s = star['F_star']
-            wl_s = star['wl_star']
-
-            if (np.array_equiv(wl_s, wl) is False):
-                raise Exception("Error: wavelength grid for stellar spectrum does " +
-                                "not match wavelength grid of planet spectrum. " +
-                                "Did you forget to provide 'wl' to create_star?")
-
-<<<<<<< HEAD
-            # Interpolate stellar spectrum onto planet spectrum wavelength grid
-            # F_s_interp = spectres(wl, wl_s, F_s)
-
-=======
->>>>>>> d256d33f
-            # Convert stellar surface flux to observed flux at Earth
-            F_s_obs = (R_s / d)**2 * F_s
-
-            # Convert planet surface flux to observed flux at Earth
-            F_p_obs = (R_p_eff / d)**2 * F_p
-
-            # Final spectrum is the planet-star flux ratio
-            spectrum = F_p_obs / F_s_obs
-
-        # If reflection is true, need to convert geometric albedo to observed flux
-        if (reflection == True):
-            
-            # Make sure user set a planetary distance 
-            try:
-                FpFs_reflected = albedo*(R_p_eff/a_p)**2
-            except:
-                raise Exception('Error: no planet orbital distance provided. For reflection, must set a_p in the planet object.')
-            
-            # If its a direct spectrum, convert to Fp
-            if ('direct' in spectrum_type):
-
-                # Load stellar spectrum
-                F_s = star['F_star']
-                wl_s = star['wl_star']
-
-                if (np.array_equiv(wl_s, wl) is False):
-                    raise Exception("Error: wavelength grid for stellar spectrum does " +
-                                    "not match wavelength grid of planet spectrum. " +
-                                    "Did you forget to provide 'wl' to create_star?")
-
-                F_s_obs = (R_s / d)**2 * F_s
-                Fp_reflected_obs = FpFs_reflected*F_s_obs
-                
-                spectrum += Fp_reflected_obs
-
-            # Else, just add the FpFs to the spectrum
-            else:
-                #FpFs_reflected_obs =FpFs_reflected*(1/d)**2
-                spectrum += FpFs_reflected
-        
-    # Write spectrum to file
-    if (save_spectrum == True):
-        write_spectrum(planet['planet_name'], model['model_name'], spectrum, wl)
-
-    if return_albedo == True:
-        return spectrum, albedo
-
-    else:
-        return spectrum
-
-
-def load_data(data_dir, datasets, instruments, wl_model, offset_datasets = None,
-              wl_unit = 'micron', bin_width = 'half', spectrum_unit = '(Rp/Rs)^2', 
-              skiprows = None,
-              offset_1_datasets = None,
-              offset_2_datasets = None,
-              offset_3_datasets = None):
-    '''
-    Load the user provided datasets into the format expected by POSEIDON. 
-    Also generate the functions required for POSEIDON to later calculate 
-    the binned data for each instrument (e.g. the PSFs for each instrument)
-    corresponding to model spectra.
-
-    Args:
-        data_dir (str):
-            Path to the directory containing the user's data files.
-        datasets (list of str):
-            List containing file names of the user's data files.
-        instruments (list of str):
-            List containing the instrument names corresponding to each data file
-            (e.g. WFC3_G141, JWST_NIRSpec_PRISM, JWST_NIRISS_SOSS_Ord2).
-        wl_model (np.array of float):
-            Model wavelength grid (μm).
-        offset_datasets (list of str):
-            If applying a relative offset to one or more datasets, this list
-            gives the file names of the datasets that will have free offsets
-            applied (note: currently only supports *two* offset datasets).
-        wl_unit (str):
-            Unit of wavelength column (first column in file)
-            (Options: micron (or equivalent) / nm / A / m)
-        bin_width (str):
-            Whether bin width (second column) is half or full width
-            (Options: half / full).
-        spectrum_unit (str):
-            Unit of spectrum (third column) and spectrum errors (fourth column)
-            (Options: (Rp/Rs)^2 / Rp/Rs / Fp/Fs / Fp (or equivalent units)).
-        skiprows (int):
-            The number of rows to skip (e.g. use 1 if file has a header line).
-        offset_1_datasets (list of str):
-            Specifially lumps together multiple datasets to have one offset applied (delta_rel_1)
-        offset_2_datasets (list of str):
-            Specifially lumps together multiple datasets to have one offset applied (delta_rel_2)
-        offset_3_datasets (list of str):
-            Specifially lumps together multiple datasets to have one offset applied (delta_rel_3)
-
-    Returns:
-        data (dict):
-            Collection of data properties required for POSEIDON's instrument
-            simulator (i.e. to create simulated binned data during retrievals).
-    
-    '''
-
-    # If the user is running the retrieval tutorial, point to the reference data
-    if (data_dir == 'Tutorial/WASP-999b'):
-        data_dir = os.path.abspath(os.path.join(os.path.dirname( __file__ ), 
-                                   '.', 'reference_data/observations/WASP-999b/'))
-
-    # Convert lists to numpy arrays
-    instruments = np.array(instruments)
-    datasets = np.array(datasets)
-    
-    # Initialise arrays containing input properties of the data
-    wl_data, half_bin, ydata, err_data, len_data = (np.array([]) for _ in range(5))
-    
-    # Initialise arrays containing instrument function properties
-    psf_sigma, fwhm, sens, norm = (np.array([]) for _ in range(4))
-    bin_left, bin_cent, bin_right, norm = (np.array([]).astype(np.int64) for _ in range(4))
-    
-    # For each dataset
-    for i in range(len(datasets)):
-        
-        # Read data files
-        wl_data_i, half_bin_i, \
-        ydata_i, err_data_i = read_data(data_dir, datasets[i], wl_unit,
-                                        bin_width, spectrum_unit, skiprows)
-        
-        # Combine datasets
-        wl_data = np.concatenate([wl_data, wl_data_i])
-        half_bin = np.concatenate([half_bin, half_bin_i])  
-        ydata = np.concatenate([ydata, ydata_i])
-        err_data = np.concatenate([err_data, err_data_i])
-        
-        # Length of each dataset (used for indexing the combined dataset, if necessary to extract one specific dataset later)
-        len_data = np.concatenate([len_data, np.array([len(ydata_i)])])
-        
-        # Read instrument transmission functions, compute PSF std dev, and identify locations of each data bin on model grid
-        psf_sigma_i, fwhm_i, sens_i, bin_left_i, \
-        bin_cent_i, bin_right_i, norm_i = init_instrument(wl_model, wl_data_i, half_bin_i, instruments[i])
-        
-        # Combine instrument properties into single arrays for convenience (can index by len_data[i] to extract each later)
-        psf_sigma = np.concatenate([psf_sigma, psf_sigma_i])  # Length for each dataset: len_data[i]
-        fwhm = np.concatenate([fwhm, fwhm_i])                 # Length for each dataset: len_data[i]
-        sens = np.concatenate([sens, sens_i])                 # Length for each dataset: N_wl
-        bin_left = np.concatenate([bin_left, bin_left_i])     # Length for each dataset: len_data[i]
-        bin_cent = np.concatenate([bin_cent, bin_cent_i])     # Length for each dataset: len_data[i]
-        bin_right = np.concatenate([bin_right, bin_right_i])  # Length for each dataset: len_data[i]
-        norm = np.concatenate([norm, norm_i])                 # Length for each dataset: len_data[i]
-        
-    # Cumulative sum of data lengths for indexing later
-    len_data_idx = np.append(np.array([0]), np.cumsum(len_data)).astype(np.int64)       
-
-    # For relative offsets, find which data indices the offset applies to
-    if (offset_datasets is not None):
-        
-        # Initialize the offset datasets
-        offset_datasets = np.array(offset_datasets)
-
-        # If there is only one dataset with an offset
-        # Run the old code, and record start and end indices as integers
-        if len(offset_datasets) == 1:
-
-            if (offset_datasets[0] in datasets):
-
-                offset_dataset_idx = np.where(datasets == offset_datasets[0])[0][0]
-                offset_data_start = len_data_idx[offset_dataset_idx]  # Data index of first point with offset
-                offset_data_end = len_data_idx[offset_dataset_idx+1]  # Data index of last point with offset + 1
-            else: 
-                raise Exception("Dataset chosen for relative offset is not included.")
-
-        # Else, if there are more than one dataset the start and end indices are lists 
-        else:
-            offset_data_start = []
-            offset_data_end = []
-            
-            for n in range(len(offset_datasets)):
-                if (offset_datasets[n] in datasets):
-                    offset_dataset_idx = np.where(datasets == offset_datasets[n])[0][0]
-                    offset_data_start.append(len_data_idx[offset_dataset_idx])  # Data index of first point with offset
-                    offset_data_end.append(len_data_idx[offset_dataset_idx+1])  # Data index of last point with offset + 1
-                else: 
-                    raise Exception("Dataset chosen for relative offset is not included.")
-                
-        offset_1_data_start = 0
-        offset_1_data_end = 0
-        offset_2_data_start = 0
-        offset_2_data_end = 0
-        offset_3_data_start = 0
-        offset_3_data_end = 0
-    
-    # For including multiple datasets in one offset
-    elif (offset_1_datasets is not None):
-
-        offset_1_datasets = np.array(offset_1_datasets)
-
-        offset_1_data_start = []
-        offset_1_data_end = []
-        
-        for n in range(len(offset_1_datasets)):
-            if (offset_1_datasets[n] in datasets):
-                offset_1_dataset_idx = np.where(datasets == offset_1_datasets[n])[0][0]
-                offset_1_data_start.append(len_data_idx[offset_1_dataset_idx])  # Data index of first point with offset
-                offset_1_data_end.append(len_data_idx[offset_1_dataset_idx+1])  # Data index of last point with offset + 1
-            else: 
-                raise Exception("Dataset chosen for relative offset 1 is not included.")
-            
-        # For including multiple datasets in a second offset
-        if (offset_2_datasets is not None):
-
-            offset_2_datasets = np.array(offset_2_datasets)
-
-            offset_2_data_start = []
-            offset_2_data_end = []
-            
-            for n in range(len(offset_2_datasets)):
-                if (offset_2_datasets[n] in datasets):
-                    offset_2_dataset_idx = np.where(datasets == offset_2_datasets[n])[0][0]
-                    offset_2_data_start.append(len_data_idx[offset_2_dataset_idx])  # Data index of first point with offset
-                    offset_2_data_end.append(len_data_idx[offset_2_dataset_idx+1])  # Data index of last point with offset + 1
-                else: 
-                    raise Exception("Dataset chosen for relative offset 2 is not included.")
-        
-        else:
-            offset_2_data_start = 0
-            offset_2_data_end = 0
-        
-        # For including multiple datasets in a third offset
-        if (offset_3_datasets is not None):
-
-            if offset_2_datasets is None:
-                raise Exception('Need to have a dataset in offset_2_datasets when using 3 offsets')
-
-            offset_3_datasets = np.array(offset_3_datasets)
-
-            offset_3_data_start = []
-            offset_3_data_end = []
-            
-            for n in range(len(offset_3_datasets)):
-                if (offset_3_datasets[n] in datasets):
-                    offset_3_dataset_idx = np.where(datasets == offset_3_datasets[n])[0][0]
-                    offset_3_data_start.append(len_data_idx[offset_3_dataset_idx])  # Data index of first point with offset
-                    offset_3_data_end.append(len_data_idx[offset_3_dataset_idx+1])  # Data index of last point with offset + 1
-                else: 
-                    raise Exception("Dataset chosen for relative offset 3 is not included.")
-                
-        else:
-            offset_3_data_start = 0
-            offset_3_data_end = 0
-                
-        offset_data_start = 0    # Dummy values when no offsets included
-        offset_data_end = 0
-
-<<<<<<< HEAD
-
-=======
-            # Load stellar spectrum
-            F_s = star['F_star']
-            wl_s = star['wl_star']
-
-            # Interpolate stellar spectrum onto planet spectrum wavelength grid
-            F_s_interp = spectres(wl, wl_s, F_s)
-
-            # Convert stellar surface flux to observed flux at Earth
-            F_s_obs = (R_s / d)**2 * F_s_interp
-
-            # Convert planet surface flux to observed flux at Earth
-            F_p_obs = (R_p_eff / d)**2 * F_p
-
-            # Final spectrum is the planet-star flux ratio
-            spectrum = F_p_obs / F_s_obs
-        
-    # Write spectrum to file
-    if (save_spectrum == True):
-        write_spectrum(planet['planet_name'], model['model_name'], spectrum, wl)
-
-    return spectrum
-
-def load_data(data_dir, datasets, instruments, wl_model, offset_datasets = None,
-              wl_unit = 'micron', bin_width = 'half', spectrum_unit = '(Rp/Rs)^2', 
-              skiprows = None):
-    '''
-    Load the user provided datasets into the format expected by POSEIDON. 
-    Also generate the functions required for POSEIDON to later calculate 
-    the binned data for each instrument (e.g. the PSFs for each instrument)
-    corresponding to model spectra.
-
-    Args:
-        data_dir (str):
-            Path to the directory containing the user's data files.
-        datasets (list of str):
-            List containing file names of the user's data files.
-        instruments (list of str):
-            List containing the instrument names corresponding to each data file
-            (e.g. WFC3_G141, JWST_NIRSpec_PRISM, JWST_NIRISS_SOSS_Ord2).
-        wl_model (np.array of float):
-            Model wavelength grid (μm).
-        offset_datasets (list of str):
-            If applying a relative offset to one or more datasets, this list
-            gives the file names of the datasets that will have free offsets
-            applied (note: currently only supports up to three offset dataset).
-        wl_unit (str):
-            Unit of wavelength column (first column in file)
-            (Options: micron (or equivalent) / nm / A / m)
-        bin_width (str):
-            Whether bin width (second column) is half or full width
-            (Options: half / full).
-        spectrum_unit (str):
-            Unit of spectrum (third column) and spectrum errors (fourth column)
-            (Options: (Rp/Rs)^2 / Rp/Rs / Fp/Fs / Fp (or equivalent units)).
-        skiprows (int):
-            The number of rows to skip (e.g. use 1 if file has a header line).
-
-    Returns:
-        data (dict):
-            Collection of data properties required for POSEIDON's instrument
-            simulator (i.e. to create simulated binned data during retrievals).
-    
-    '''
-
-    # If the user is running the retrieval tutorial, point to the reference data
-    if (data_dir == 'Tutorial/WASP-999b'):
-        data_dir = os.path.abspath(os.path.join(os.path.dirname( __file__ ), 
-                                   '.', 'reference_data/observations/WASP-999b/'))
-
-    # Convert lists to numpy arrays
-    instruments = np.array(instruments)
-    datasets = np.array(datasets)
-    
-    # Initialise arrays containing input properties of the data
-    wl_data, half_bin, ydata, err_data, len_data = (np.array([]) for _ in range(5))
-    
-    # Initialise arrays containing instrument function properties
-    psf_sigma, fwhm, sens, norm = (np.array([]) for _ in range(4))
-    bin_left, bin_cent, bin_right, norm = (np.array([]).astype(np.int64) for _ in range(4))
-    
-    # For each dataset
-    for i in range(len(datasets)):
-        
-        # Read data files
-        wl_data_i, half_bin_i, \
-        ydata_i, err_data_i = read_data(data_dir, datasets[i], wl_unit,
-                                        bin_width, spectrum_unit, skiprows)
-        
-        # Combine datasets
-        wl_data = np.concatenate([wl_data, wl_data_i])
-        half_bin = np.concatenate([half_bin, half_bin_i])  
-        ydata = np.concatenate([ydata, ydata_i])
-        err_data = np.concatenate([err_data, err_data_i])
-        
-        # Length of each dataset (used for indexing the combined dataset, if necessary to extract one specific dataset later)
-        len_data = np.concatenate([len_data, np.array([len(ydata_i)])])
-        
-        # Read instrument transmission functions, compute PSF std dev, and identify locations of each data bin on model grid
-        psf_sigma_i, fwhm_i, sens_i, bin_left_i, \
-        bin_cent_i, bin_right_i, norm_i = init_instrument(wl_model, wl_data_i, half_bin_i, instruments[i])
-        
-        # Combine instrument properties into single arrays for convenience (can index by len_data[i] to extract each later)
-        psf_sigma = np.concatenate([psf_sigma, psf_sigma_i])  # Length for each dataset: len_data[i]
-        fwhm = np.concatenate([fwhm, fwhm_i])                 # Length for each dataset: len_data[i]
-        sens = np.concatenate([sens, sens_i])                 # Length for each dataset: N_wl
-        bin_left = np.concatenate([bin_left, bin_left_i])     # Length for each dataset: len_data[i]
-        bin_cent = np.concatenate([bin_cent, bin_cent_i])     # Length for each dataset: len_data[i]
-        bin_right = np.concatenate([bin_right, bin_right_i])  # Length for each dataset: len_data[i]
-        norm = np.concatenate([norm, norm_i])                 # Length for each dataset: len_data[i]
-        
-    # Cumulative sum of data lengths for indexing later
-    len_data_idx = np.append(np.array([0]), np.cumsum(len_data)).astype(np.int64)       
-
-    # For relative offsets, find which data indices the offset applies to
-    if (offset_datasets is not None):
-
-        # Initialise the offset datasets
-        offset_datasets = np.array(offset_datasets)
-
-        # If there is only one dataset with an offset, record start and end indices as integers
-        if len(offset_datasets) == 1:
-
-            if (offset_datasets[0] in datasets):
-
-                offset_dataset_idx = np.where(datasets == offset_datasets[0])[0][0]
-                offset_data_start = len_data_idx[offset_dataset_idx]  # Data index of first point with offset
-                offset_data_end = len_data_idx[offset_dataset_idx+1]  # Data index of last point with offset + 1
-            else: 
-                raise Exception("Dataset chosen for relative offset is not included.")
-
-        # Else, if there are more than one dataset the start and end indices are lists 
-        else:
-            offset_data_start = []
-            offset_data_end = []
-            
-            for n in range(len(offset_datasets)):
-                if (offset_datasets[n] in datasets):
-                    offset_dataset_idx = np.where(datasets == offset_datasets[n])[0][0]
-                    offset_data_start.append(len_data_idx[offset_dataset_idx])  # Data index of first point with offset
-                    offset_data_end.append(len_data_idx[offset_dataset_idx+1])  # Data index of last point with offset + 1
-                else: 
-                    raise Exception("Dataset chosen for relative offset is not included.")
-                
-        offset_1_data_start = 0
-        offset_1_data_end = 0
-        offset_2_data_start = 0
-        offset_2_data_end = 0
-        offset_3_data_start = 0
-        offset_3_data_end = 0
-
-
->>>>>>> d256d33f
-    else:
-        offset_data_start = 0    # Dummy values when no offsets included
-        offset_data_end = 0
-        offset_1_data_start = 0
-        offset_1_data_end = 0
-        offset_2_data_start = 0
-        offset_2_data_end = 0
-        offset_3_data_start = 0
-        offset_3_data_end = 0
-        
-    # Check that the model wavelength grid covers all the data bins
-    if (np.any((wl_data - half_bin) < wl_model[0])):
-        raise Exception("Some data lies below the lowest model wavelength, reduce wl_min.")
-    elif (np.any((wl_data + half_bin) > wl_model[-1])):
-        raise Exception("Some data lies above the highest model wavelength, increase wl_max.")
-    
-    # Package data properties
-    data = {'datasets': datasets, 'instruments': instruments, 'wl_data': wl_data,
-            'half_bin': half_bin, 'ydata': ydata, 'err_data': err_data, 
-            'sens': sens, 'len_data_idx': len_data_idx, 'psf_sigma': psf_sigma,
-            'norm': norm, 'bin_left': bin_left, 'bin_cent': bin_cent, 
-            'bin_right': bin_right, 'offset_start': offset_data_start,
-            'offset_end': offset_data_end, 'fwhm': fwhm,
-            'offset_1_start': offset_1_data_start, 'offset_1_end': offset_1_data_end,
-            'offset_2_start': offset_2_data_start, 'offset_2_end': offset_2_data_end,
-            'offset_3_start': offset_3_data_start, 'offset_3_end': offset_3_data_end,
-           }
-
-    return data
-
-
-def set_priors(planet, star, model, data, prior_types = {}, prior_ranges = {}):
-    '''
-    Initialise the priors for each free parameter for a POSEIDON retrieval.
-    
-    If the user does not provide a prior type or prior range for one or more
-    of the parameters, this function will prescribe a default prior with
-    a wide range. Thus the user can choose the degree to which they would
-    like to 'micromanage' the assignment of priors.
-    
-    Disclaimer: while using default priors can be good for exploratory 
-    retrievals, for a publication we *strongly* suggest you explicitly specify 
-    your priors - you'll need to give your priors in a Table somewhere anyway, 
-    so it's generally a good idea to know what they are ;)
-
-    Args:
-        planet (dict):
-            Collection of planetary properties used by POSEIDON.
-        star (dict):
-            Collection of stellar properties used by POSEIDON.
-        model (dict):
-            A specific description of a given POSEIDON model.
-        data (dict):
-            Collection of data properties in POSEIDON format.
-        prior_types (dict):
-            User-provided dictionary containing the prior type for each 
-            free parameter in the retrieval moel
-            (Options: uniform, gaussian, sine, CLR).
-        prior_ranges (dict):
-            User-provided dictionary containing numbers defining the prior range
-            for each free parameter in the retrieval model
-            (Options: for 'uniform' [low, high], for 'gaussian' [mean, std],
-                      for 'sine' [high] - only for 2D/3D angle parameters,
-                      for 'CLR' [low] - only for mixing ratios).
-
-    Returns:
-        priors (dict):
-            Collection of the prior types and ranges used by POSEIDON's
-            retrieval module.
-    
-    '''
-
-    # Unpack parameter names
-    param_names = model['param_names']
-    X_param_names = model['X_param_names']
-    PT_profile = model['PT_profile']
-    radius_unit = model['radius_unit']
-    mass_unit = model['mass_unit']
-    distance_unit = model['distance_unit']
-    Atmosphere_dimension = model['Atmosphere_dimension']
-    
-    # Unpack planet and star properties
-    R_p = planet['planet_radius']
-    M_p = planet['planet_mass']
-    T_eq = planet['planet_T_eq']
-
-    if (star != None):
-        T_phot = star['T_eff']
-        err_T_phot = star['T_eff_error']
-        log_g_phot = star['log_g']
-        err_log_g_phot = star['log_g_error']
-    
-    # Fiducial values to avoid error in default priors below
-    else:
-<<<<<<< HEAD
-        T_phot = 4710
-        err_T_phot = None
-        log_g_phot = None
-        err_log_g_phot = None
-=======
-        T_phot = 4710            # Fiducial values to avoid error in default priors below
-        err_T_phot = 100
-        log_g_phot = 5
-        err_log_g_phot = 0.1
->>>>>>> d256d33f
-
-    # Unpack data error bars (not error inflation parameter prior)
-    err_data = data['err_data']    
-
-    # Normalise retrieved planet radius parameter into Jupiter or Earth radii
-    if (radius_unit == 'R_J'):
-        R_p_norm = R_J
-    elif (radius_unit == 'R_E'):
-        R_p_norm = R_E
-    if ('R_p_ref' in prior_ranges):
-        prior_ranges['R_p_ref'] = [prior_ranges['R_p_ref'][0]/R_p_norm,
-                                   prior_ranges['R_p_ref'][1]/R_p_norm]
-
-    # Normalise retrieved system distance parameter into parsecs
-    if (distance_unit == 'pc'):
-        d_norm = parsec
-    if ('d' in prior_ranges):
-        prior_ranges['d'] = [prior_ranges['d'][0]/d_norm,
-                             prior_ranges['d'][1]/d_norm]
-
-    # Set default priors (used if user doesn't specify one or more priors)
-    prior_ranges_defaults = {'R_p_ref': [0.85*R_p/R_p_norm, 1.15*R_p/R_p_norm],
-                             'M_p': [0.50*M_p/M_p_norm, 1.50*M_p/M_p_norm],
-                             'log_g': [2.0, 5.0], 'T': [400, 3000], 
-                             'Delta_T': [0, 1000], 'Grad_T': [-200, 0],
-                             'T_mid': [400, 3000], 'T_high': [400, 3000], 
-                             'a1': [0.02, 2.00], 'a2': [0.02, 2.00], 
-                             'log_P1': [-6, 2], 'log_P2': [-6, 2], 
-                             'log_P3': [-2, 2], 'log_P_mid': [-5, 1], 
-                             'log_P_surf': [-4, 1], 'log_P_ref': [-6, 2],
-                             'log_X': [-12, -1], 
-                             'Delta_log_X': [-10, 10], 'Grad_log_X': [-1, 1], 
-                             'log_a': [-4, 8], 'gamma': [-20, 2], 
-                             'log_P_cloud': [-6, 2], 'phi_cloud': [0, 1],
-                             'log_kappa_cloud': [-10, -4], 'f_cloud': [0, 1],
-                             'phi_0': [-180, 180], 'theta_0': [-35, 35],
-                             'alpha': [0.1, 180], 'beta': [0.1, 70],
-                             'f_het': [0.0, 0.5], 'T_het': [0.6*T_phot, 1.2*T_phot],
-                             'f_spot': [0.0, 0.5], 'T_spot': [0.6*T_phot, T_phot],
-                             'f_fac': [0.0, 0.5], 'T_fac': [T_phot, 1.2*T_phot],
-                             'log_g_het': [log_g_phot-0.5, log_g_phot+0.5],
-                             'log_g_spot': [log_g_phot-0.5, log_g_phot+0.5],
-                             'log_g_fac': [log_g_phot-0.5, log_g_phot+0.5],
-                             'T_phot': [T_phot, err_T_phot], 
-                             'log_g_phot': [log_g_phot, err_log_g_phot], 
-                             'delta_rel': [-1.0e-3, 1.0e-3],
-                             'delta_rel_1': [-1.0e-3, 1.0e-3],
-                             'delta_rel_2': [-1.0e-3, 1.0e-3],
-<<<<<<< HEAD
-                             'log_b': [np.log10(0.001*np.min(err_data**2)),
-                                       np.log10(100.0*np.max(err_data**2))],
-=======
-                             'delta_rel_3': [-1.0e-3, 1.0e-3],
-                             'b': [np.log10(0.001*np.min(err_data**2)),
-                                   np.log10(100.0*np.max(err_data**2))],
->>>>>>> d256d33f
-                             'C_to_O': [0.3,1.9],
-                             'log_Met' : [-0.9,3.9],
-                             'log_r_m': [-3,1],       
-                             'log_n_max': [5.0,20.0],  
-                             'fractional_scale_height': [0.1,1], 
-                             'r_i_real': [0,10],
-                             'r_i_complex': [1e-6,100], 
-                             'log_X_Mie' : [-30,-1],
-                             'Delta_log_P' : [0,9],
-<<<<<<< HEAD
-                             'log_kappa_ir' : [-5,0],
-                             'log_gamma' : [-4,1],
-                             'log_gamma_2' : [-4,1],
-                             'T_equ' : [400,3000],
-                             'T_int' : [400,3000],
-                             'alpha' : [0,1],
-                             'beta' : [0.25,2]
-=======
-                             'Upsilon': [-180, 180],
-                             'log_P_X_i': [-5, 1],
->>>>>>> d256d33f
-                            }   
-
-    # Iterate through parameters, ensuring we have a full set of priors
-    for parameter in param_names:
-
-        # Check for parameters without a user-specified prior range
-        if (parameter not in prior_ranges):
-            
-            # Special case for mixing ratio parameters
-            if (parameter in X_param_names):
-
-                # Set non-specified pressure of mid mixing ratio prior to that for 'log_P_mid'
-                if ('log_P_' in parameter):
-                    if ('log_P_X_mid' in prior_ranges):
-                        prior_ranges[parameter] = prior_ranges['log_P_X_mid']
-                    elif ('log_P_X_i' in prior_ranges):
-                        prior_ranges[parameter] = prior_ranges['log_P_X_i']
-                    else:
-                        prior_ranges[parameter] = prior_ranges_defaults['log_P_X_i']
-
-                # Set non-specified mixing ratio difference prior to that for 'Delta_log_X'
-                elif ('Delta_log_' in parameter):
-                    if ('Delta_log_X' in prior_ranges):
-                        prior_ranges[parameter] = prior_ranges['Delta_log_X']
-                    else:
-                        prior_ranges[parameter] = prior_ranges_defaults['Delta_log_X']
-
-                # Set non-specified mixing ratio gradient prior to that for 'Grad_log_X'
-                elif ('Grad_' in parameter):
-                    if ('Grad_log_X' in prior_ranges):
-                        prior_ranges[parameter] = prior_ranges['Grad_log_X']
-                    else:
-                        prior_ranges[parameter] = prior_ranges_defaults['Grad_log_X']
-                    
-                # Set non-specified mixing ratio prior to that for 'log_X'
-                elif ('log_' in parameter):
-                    if ('log_X' in prior_ranges):
-                        prior_ranges[parameter] = prior_ranges['log_X']
-                    else:
-                        prior_ranges[parameter] = prior_ranges_defaults['log_X']
-
-                elif ('Upsilon_' in parameter):
-                    if ('Upsilon' in prior_ranges):
-                        prior_ranges[parameter] = prior_ranges['Upsilon']
-                    else:
-                        prior_ranges[parameter] = prior_ranges_defaults['Upsilon']
-
-            # Set non-specified temperature difference parameters to that for 'Delta_T'
-            elif ('Delta_T_' in parameter):
-                if ('Delta_T' in prior_ranges):
-                    prior_ranges[parameter] = prior_ranges['Delta_T']
-                else:
-                    prior_ranges[parameter] = prior_ranges_defaults['Delta_T']
-
-            # Set non-specified temperature gradient parameters to that for 'Grad_T'
-            elif ('Grad_' in parameter):
-                if ('Grad_T' in prior_ranges):
-                    prior_ranges[parameter] = prior_ranges['Grad_T']
-                else:
-                    prior_ranges[parameter] = prior_ranges_defaults['Grad_T']
-
-            # Set non-specified temperature parameters to that for 'T'
-            elif ('T_' in parameter):
-                if ('T' in prior_ranges):
-                    prior_ranges[parameter] = prior_ranges['T']
-                else:
-                    prior_ranges[parameter] = prior_ranges_defaults['T']
-
-            # Check if user didn't specify a distance prior for an imaged object 
-            elif (parameter == 'd'):
-                raise Exception("Error: no prior range provided for the system " +
-                                " distance. Perhaps there is GAIA data you can " +
-                                "use to prescribe a Gaussian prior for the " +
-                                "'d' parameter?")
-            
-            # For all other non-specified parameters, use the default values
-            else:
-                prior_ranges[parameter] = prior_ranges_defaults[parameter]
-
-        # Check for parameters without a user-specified prior type
-        if (parameter not in prior_types):
-
-            # Special case for mixing ratio parameters
-            if (parameter in X_param_names):
-
-                # Set non-specified pressure of mid mixing ratio prior to that for 'log_P_mid'
-                if ('log_P_' in parameter):
-                    if ('log_P_X_mid' in prior_types):
-                        prior_types[parameter] = prior_types['log_P_X_mid']
-                    elif ('log_P_X_i' in prior_types):
-                        prior_types[parameter] = prior_types['log_P_X_i']
-                    else:
-                        prior_types[parameter] = 'uniform'
-
-                # Set non-specified mixing ratio difference prior to that for 'Delta_log_X'
-                elif ('Delta_log_' in parameter):
-                    if ('Delta_log_X' in prior_types):
-                        prior_types[parameter] = prior_types['Delta_log_X']
-                    else:
-                        prior_types[parameter] = 'uniform'
-
-                # Set non-specified mixing ratio gradient prior to that for 'Grad_log_X'
-                elif ('Grad_' in parameter):
-                    if ('Grad_log_X' in prior_types):
-                        prior_types[parameter] = prior_types['Grad_log_X']
-                    else:
-                        prior_types[parameter] = 'uniform'
-
-                # Set non-specified mixing ratio prior to that for 'log_X'
-                elif ('log_' in parameter):
-                    if ('log_X' in prior_types):
-                        prior_types[parameter] = prior_types['log_X']
-                    else:
-                        if ('CLR' in prior_types.values()): # If any parameters CLR, set all to CLR
-                            prior_types[parameter] = 'CLR'
-                        else:
-                            prior_types[parameter] = 'uniform'
-                
-                elif ('Upsilon_' in parameter):
-                    if ('Upsilon' in prior_types):
-                        prior_types[parameter] = prior_types['Upsilon']
-                    else:
-                        prior_types[parameter] = 'uniform'
-                
-            # Set non-specified temperature difference parameters to that for 'Delta_T'
-            elif ('Delta_T_' in parameter):
-                if ('Delta_T' in prior_types):
-                    prior_types[parameter] = prior_types['Delta_T']
-                else:
-                    prior_types[parameter] = 'uniform'
-
-            # Set non-specified temperature gradient parameters to that for 'Grad_T'
-            elif ('Grad_' in parameter):
-                if ('Grad_T' in prior_types):
-                    prior_types[parameter] = prior_types['Grad_T']
-                else:
-                    prior_types[parameter] = 'uniform'
-
-            # Set non-specified temperature parameters to that for 'T'
-            elif ('T_' in parameter):
-                if ('T' in prior_types):
-                    prior_types[parameter] = prior_types['T']
-                else:
-                    prior_types[parameter] = 'uniform'
-
-            # The stellar T_phot and log_g_phot default to a Gaussian prior
-            elif (parameter in ['T_phot', 'log_g_phot']):
-                prior_types[parameter] = 'gaussian'
-            
-            # All other parameters default to uniform priors
-            else:
-                prior_types[parameter] = 'uniform'
-
-    # If the user provided a single prior for mixing ratios or temperature,
-    # that parameter can be removed now that all parameters have separate priors
-
-    # Remove group prior range for mixing ratio and temperature parameters
-    if ('log_P_X_mid' in prior_ranges):
-        del prior_ranges['log_P_X_mid']
-    if ('log_P_X_i' in prior_ranges):
-        del prior_ranges['log_P_X_i']
-    if ('log_X' in prior_ranges):
-        del prior_ranges['log_X']
-    if ('Delta_log_X' in prior_ranges):
-        del prior_ranges['Delta_log_X']
-    if ('Grad_log_X' in prior_ranges):
-        del prior_ranges['Grad_log_X']
-    if (('Upsilon' in prior_ranges)):
-        del prior_ranges['Upsilon']
-    if (('T' in prior_ranges) and (PT_profile != 'isotherm')):
-        del prior_ranges['T']
-    if (('Delta_T' in prior_ranges) and (PT_profile != 'gradient')):
-        del prior_ranges['Delta_T']
-    if (('Grad_T' in prior_ranges) and (PT_profile != 'gradient')):
-        del prior_ranges['Grad_T']
-
-    # Remove group prior types for mixing ratio and temperature parameters
-    if ('log_P_X_mid' in prior_types):
-        del prior_types['log_P_X_mid']
-    if ('log_P_X_i' in prior_types):
-        del prior_types['log_P_X_i']
-    if ('log_X' in prior_types):
-        del prior_types['log_X']
-    if ('Delta_log_X' in prior_types):
-        del prior_types['Delta_log_X']
-    if ('Grad_log_X' in prior_types):
-        del prior_types['Grad_log_X']
-    if ('Upsilon' in prior_types):
-        del prior_types['Upsilon']
-    if (('T' in prior_types) and (PT_profile != 'isotherm')):
-        del prior_types['T']
-    if (('Delta_T' in prior_types) and (PT_profile != 'gradient')):
-        del prior_types['Delta_T']
-    if (('Grad_T' in prior_types) and (PT_profile != 'gradient')):
-        del prior_types['Grad_T']
-
-    CLR_limit_check = 0   # Tracking variable for CLR limit check below
-
-    # Check that parameter types are all supported
-    for parameter in param_names:
-
-        # Check that sine parameters are only used for geometry parameters and theta_0_cloud
-        if ((prior_types[parameter] == 'sine') and (parameter not in ['alpha', 'beta', 'theta_0'])):
-            raise Exception("Unsupported prior for " + parameter)
-
-        # Check that centred-log ratio prior is only used for mixing ratios
-        if ((prior_types[parameter] == 'CLR') and (parameter not in X_param_names)):
-            raise Exception("Unsupported prior for " + parameter)
-
-        # Check that centred-log ratio is being employed in a 1D model
-        if ((prior_types[parameter] == 'CLR') and (Atmosphere_dimension != 1)):
-            raise Exception("CLR prior only supported for 1D models.")
-        
-        if ((parameter in ['T_spot', 'T_fac', 'log_g_spot', 'log_g_fac']) and 
-            (prior_types[parameter] == 'gaussian')):
-            raise Exception("Gaussian priors can only be used on T_phot or log_g_phot.")
-
-        # Check mixing ratio parameter have valid settings
-        if (parameter in X_param_names):
-
-            if (prior_types[parameter] not in ['uniform', 'CLR']):
-                raise Exception("Only uniform and CLR priors supported for mixing ratio parameters.")
-            
-            # Check that centred-log ratio prior is set for all mixing ratio parameters
-            if (('CLR' in prior_types.values()) and (prior_types[parameter] != 'CLR')):
-                raise Exception("When using a CLR prior, all mixing ratio parameters " + 
-                                "must also have a CLR prior")
-            
-            # Check that all CLR variables have the same lower limit
-            if (prior_types[parameter] == 'CLR'):
-
-                CLR_limit = prior_ranges[parameter][0]
-                
-                if (CLR_limit_check == 0):       # First parameter passes check
-                    CLR_limit_check = CLR_limit
-
-                if (CLR_limit != CLR_limit_check):
-                    raise Exception("When using a CLR prior, all mixing ratio " + 
-                                    "parameters must have the same lower limit.")
-                else:
-                    CLR_limit_check = CLR_limit
-
-    # Package prior properties
-    priors = {'prior_ranges': prior_ranges, 'prior_types': prior_types}
-
-    return priors
-
-
+''' 
+POSEIDON CORE ROUTINE.
+
+Copyright 2023, Ryan J. MacDonald.
+
+'''
+
+import os
+
+# Force a single core to be used by numpy (mpirun handles parallelisation)
+os.environ['OMP_NUM_THREADS'] = '1'
+os.environ['OPENBLAS_NUM_THREADS'] = '1'
+os.environ['MKL_NUM_THREADS'] = '1'
+os.environ['CBLAS_NUM_THREADS'] = '1'
+
+# These settings only used for GPU models (experimental)
+os.environ['block'] = '128'
+os.environ['thread'] = '128'
+
+import numpy as np
+from numba.core.decorators import jit
+import scipy.constants as sc
+from mpi4py import MPI
+from spectres import spectres
+from scipy.constants import parsec
+
+from .constants import R_J, R_E, M_J, M_E
+from .utility import create_directories, write_spectrum, read_data
+from .stellar import planck_lambda, load_stellar_pysynphot, load_stellar_pymsg, \
+                     open_pymsg_grid
+from .supported_chemicals import supported_species, supported_cia, inactive_species, \
+                                 fastchem_supported_species, aerosol_supported_species
+from .parameters import assign_free_params, generate_state, \
+                        unpack_geometry_params, unpack_cloud_params
+from .absorption import opacity_tables, store_Rayleigh_eta_LBL, extinction,\
+                        extinction_LBL, extinction_GPU, extinction_spectrum_contribution, extinction_spectrum_pressure_contribution
+from .geometry import atmosphere_regions, angular_grids
+from .atmosphere import profiles
+from .instrument import init_instrument
+from .transmission import TRIDENT
+from .emission import emission_single_stream, determine_photosphere_radii, \
+                      emission_single_stream_GPU, determine_photosphere_radii_GPU, \
+                      emission_Toon, reflection_Toon
+
+from .clouds import Mie_cloud, Mie_cloud_free, load_aerosol_grid
+
+from .utility import mock_missing
+
+try:
+    import cupy as cp
+except ImportError:
+    cp = mock_missing('cupy')
+
+
+comm = MPI.COMM_WORLD
+rank = comm.Get_rank()
+
+block = int(os.environ['block'])
+thread = int(os.environ['thread'])
+
+import warnings
+
+warnings.filterwarnings("ignore") # Suppress numba performance warning
+
+def find_nearest(array, value):
+    array = np.asarray(array)
+    idx = (np.abs(array - value)).argmin()
+    return idx
+
+
+def create_star(R_s, T_eff, log_g, Met, T_eff_error = 100.0, log_g_error = 0.1,
+                stellar_grid = 'blackbody', stellar_contam = None, 
+                f_het = None, T_het = None, log_g_het = None, 
+                f_spot = None, f_fac = None, T_spot = None,
+                T_fac = None, log_g_spot = None, log_g_fac = None,
+                wl = [], interp_backend = 'pysynphot', 
+                user_spectrum = [], user_wl = []):
+    '''
+    Initialise the stellar dictionary object used by POSEIDON.
+
+    Stellar spectra are only required to compute transmission spectra if the
+    star has unocculted stellar heterogeneities (spots/faculae) - since the 
+    stellar intensity cancels out in the transit depth. Hence a stellar 
+    spectrum is only added to the stellar dictionary if the user requests it.
+
+    Args:
+        R_s (float): 
+            Stellar radius (m).
+        T_eff (float):
+            Stellar effective temperature (K).
+        log_g (float):
+            Stellar log surface gravity (log10(cm/s^2) by convention).
+        Met (float):
+            Stellar metallicity [log10(Fe/H_star / Fe/H_solar)].
+        T_eff_error (float):
+            A priori 1-sigma error on stellar effective temperature (K).
+        log_g_error (float):
+            A priori 1-sigma error on stellar log g (log10(cm/s^2)).
+        stellar_grid (string):
+            Chosen stellar model grid
+            (Options: blackbody / cbk04 [for pysynphot] / phoenix [for pysynphot] /
+                      Goettingen-HiRes [for pymsg] / user).
+        stellar_contam (str):
+            Chosen prescription for modelling unocculted stellar contamination
+            (Options: one_spot / one_spot_free_log_g / two_spots).
+        f_het (float):
+            For the 'one_spot' model, the fraction of stellar photosphere 
+            covered by either spots or faculae.
+        T_het (float):
+            For the 'one_spot' model, the temperature of the heterogeneity (K).
+        log_g_het (float):
+            For the 'one_spot' model, the log g of the heterogeneity (log10(cm/s^2)).
+        f_spot (float):
+            For the 'two_spots' model, the fraction of stellar photosphere 
+            covered by spots.
+        f_fac (float):
+            For the 'two_spots' model, the fraction of stellar photosphere 
+            covered by faculae.
+        T_spot (float):
+            For the 'two_spots' model, the temperature of the spot (K).
+        T_fac (float):
+            For the 'two_spots' model, the temperature of the facula (K).
+        log_g_spot (float):
+            For the 'two_spots' model, the log g of the spot (log10(cm/s^2)).
+        log_g_fac (float):
+            For the 'two_spots' model, the log g of the facula (log10(cm/s^2)).
+        wl (np.array of float):
+            Model wavelength grid (μm). If not provided, a fiducial grid from 
+            0.2 to 5.4 μm will be used.
+        interp_backend (str):
+            Stellar grid interpolation package for POSEIDON to use.
+            (Options: pysynphot / pymsg).
+        user_wl (np.array of float):
+            For stellar_grid is 'custom', the wavelengths of the custom stellar
+            spectrum file (μm).
+        user_spectrum (np.array of float):
+            For stellar_grid is 'custom', the custom stellar spectrum. CAUTION:
+            this is the stellar *surface flux* in SI units (W/m^2/m).
+    
+    Returns:
+        star (dict):
+            Collection of stellar properties used by POSEIDON.
+
+    '''
+
+    # If the user did not specify a wavelength grid for the stellar spectrum 
+    if (wl == []):
+
+        # Create fiducial wavelength grid
+        wl_min = 0.2  # μm
+        wl_max = 5.4  # μm
+        R = 20000     # Spectral resolution (wl / dwl)
+
+        wl_star = wl_grid_constant_R(wl_min, wl_max, R)
+
+    else:
+        wl_star = wl
+
+    # Compute stellar spectrum (not used for uncontaminated transmission spectra)
+    if (stellar_grid == 'blackbody'):
+
+        if (stellar_contam != None):
+            raise Exception("Error: cannot use black bodies for a model " +
+                            "with heterogeneities, please specify a stellar grid.")
+
+        # Evaluate Planck function at stellar effective temperature
+        I_phot = planck_lambda(T_eff, wl_star)
+
+    elif (stellar_grid == 'custom'):
+
+        if ((user_wl == []) or (user_spectrum == [])):
+            raise Exception("Error: for a custom stellar spectrum you need to provide " +
+                            "both 'user_wl' and 'user_spectrum'. Note that 'user_wl' " +
+                            "will generally not be the same as the model wavelength " +
+                            "array ('wl'), since it will be from your custom file.")
+
+        if (wl == []):
+            raise Exception("Error: you must provide the model wavelength array 'wl' " +
+                            "so that your custom stellar spectrum can be interpolated " +
+                            "onto the model wavelength grid.")
+        
+        # Bin / interpolate user's stellar spectrum onto model wavelength grid
+        I_phot = spectres(wl_star, user_wl, user_spectrum) / np.pi
+
+    else:
+
+        if (interp_backend not in ['pysynphot', 'pymsg']):
+            raise Exception("Error: supported stellar grid interpolater backends " +
+                            "are 'pysynphot' or 'pymsg'.")
+
+        # Obtain photosphere spectrum from pysynphot
+        if (interp_backend == 'pysynphot'):
+
+            # Load stellar model from Pysynphot
+            I_phot = load_stellar_pysynphot(wl_star, T_eff, Met, log_g, stellar_grid)
+
+        # Obtain photosphere spectrum from pymsg
+        elif (interp_backend == 'pymsg'):
+
+            # Open pymsg grid file
+            specgrid = open_pymsg_grid(stellar_grid)
+
+            # Interpolate stellar grid to compute photosphere intensity
+            I_phot_1 = load_stellar_pymsg(wl_star[wl_star < 5.499], specgrid, T_eff,
+                                          Met, log_g, stellar_grid)
+
+            # Extrapolate stellar spectrum as a black body beyond pymsg's upper limit of 5.5 um
+            I_phot_2 = planck_lambda(T_eff, wl_star[wl_star >= 5.499])
+
+            # Combine spectra segments
+            I_phot = np.concatenate([I_phot_1, I_phot_2])
+
+    # For uniform stellar surfaces
+    if (stellar_contam == None): 
+
+        # Surface flux is pi * intensity
+        F_star = np.pi * I_phot
+
+        # No heterogeneity spectra to return 
+        I_het = None
+        I_spot = None
+        I_fac = None 
+
+    # For non-uniform stellar surfaces
+    elif ('one_spot' in stellar_contam):
+
+        # If log g not specified for the heterogeneities, set to photosphere
+        if (log_g_het == None):
+            log_g_het = log_g
+
+        # Individual spot and faculae intensities not needed for one spot model
+        I_spot = None
+        I_fac = None
+
+        # Obtain heterogeneity spectrum
+        if (interp_backend == 'pysynphot'):
+            I_het = load_stellar_pysynphot(wl_star, T_het, Met, log_g_het, stellar_grid)
+        elif (interp_backend == 'pymsg'):
+            I_het_1 = load_stellar_pymsg(wl_star[wl_star < 5.499], specgrid, T_het, 
+                                         Met, log_g_het, stellar_grid)
+            I_het_2 = planck_lambda(T_het, wl_star[wl_star >= 5.499])
+            I_het = np.concatenate([I_het_1, I_het_2])
+
+        # Evaluate total stellar flux as a weighted sum of each region 
+        F_star = np.pi * ((f_het * I_het) + (1.0 - f_het) * I_phot)
+
+    # For non-uniform stellar surfaces
+    elif ('two_spots' in stellar_contam):
+
+        # If log g not specified for the heterogeneities, set to photosphere
+        if (log_g_spot == None):
+            log_g_spot = log_g
+        if (log_g_fac == None):
+            log_g_fac = log_g
+
+        # Check provided temperatures are physical
+        if (T_spot > T_fac):
+            raise Exception("Error: spots must be cooler than faculae")
+        if (T_spot > T_eff):
+            raise Exception("Error: spots must be cooler than the photosphere")
+        if (T_fac < T_eff):
+            raise Exception("Error: faculae must be hotter than the photosphere")
+
+        # Single heterogeneity intensity not needed for two spot model
+        I_het = None
+
+        # Obtain spot and facula spectra
+        if (interp_backend == 'pysynphot'):
+            I_spot = load_stellar_pysynphot(wl_star, T_spot, Met, log_g_spot, stellar_grid)
+            I_fac = load_stellar_pysynphot(wl_star, T_fac, Met, log_g_fac, stellar_grid)
+        elif (interp_backend == 'pymsg'):
+            I_spot_1 = load_stellar_pymsg(wl_star[wl_star < 5.499], specgrid, T_spot, 
+                                          Met, log_g_spot, stellar_grid)
+            I_spot_2 = planck_lambda(T_spot, wl_star[wl_star >= 5.499])
+            I_spot = np.concatenate([I_spot_1, I_spot_2])
+            I_fac_1 = load_stellar_pymsg(wl_star[wl_star < 5.499], specgrid, T_fac,
+                                         Met, log_g_fac, stellar_grid)
+            I_fac_2 = planck_lambda(T_fac, wl_star[wl_star >= 5.499])
+            I_fac = np.concatenate([I_fac_1, I_fac_2])
+
+        # Evaluate total stellar flux as a weighted sum of each region 
+        F_star = np.pi * ((f_spot * I_spot) + (f_fac * I_fac) + 
+                            (1.0 - (f_spot + f_fac)) * I_phot)
+        
+    else:
+        raise Exception("Error: unsupported heterogeneity type. Supported " +
+                        "types are: None, 'one_spot', 'two_spots'")
+
+    # Package stellar properties
+    star = {'R_s': R_s, 'T_eff': T_eff, 'T_eff_error': T_eff_error,
+            'log_g_error': log_g_error, 'Met': Met, 'log_g': log_g, 
+            'F_star': F_star, 'wl_star': wl_star,
+            'f_het': f_het, 'T_het': T_het, 'log_g_het': log_g_het, 
+            'f_spot': f_spot, 'T_spot': T_het, 'log_g_spot': log_g_het,
+            'f_fac': f_fac, 'T_fac': T_het, 'log_g_fac': log_g_het,
+            'I_phot': I_phot, 'I_het': I_het, 'I_spot': I_spot, 'I_fac': I_fac,
+            'stellar_grid': stellar_grid, 'stellar_interp_backend': interp_backend,
+            'stellar_contam': stellar_contam,
+           }
+
+    return star
+
+
+def create_planet(planet_name, R_p, mass = None, gravity = None, 
+                  log_g = None, T_eq = None, d = None, d_err = None, b_p = 0.0, a_p = None):
+    '''
+    Initialise the planet dictionary object used by POSEIDON.
+
+    The user only need provide one out of 'mass', 'gravity', or 'log_g'
+    (depending on their unit of preference). Note that 'gravity' follows SI
+    units (m/s^2), whilst 'log_g' follows the CGS convention (log_10 cm/s^2).
+
+    Args:
+        planet_name (str):
+            Identifier for planet object (e.g. HD209458b).
+        R_p (float): 
+            Planetary radius (m).
+        mass (float):
+            Planetary mass (kg).
+        gravity (float):
+            Planetary gravity corresponding to observed radius (m/s^2).
+        log_g (float):
+            Instead of g, the user can provide log_10 (g / cm/s^2).
+        T_eq (float):
+            Planetary equilibrium temperature (zero albedo) (K). 
+        d (float):
+            Distance to system (m).
+        d_err (float):
+            Measured error on system distance (m).
+        b_p (float):
+            Impact parameter of planetary orbit (m) -- NOT in stellar radii!
+        a_p (float):
+            Distance of planet from host star (m) -- NOT in AU
+    
+    Returns:
+        planet (dict):
+            Collection of planetary properties used by POSEIDON.
+
+    '''
+
+    base_dir = './'
+
+    # Create output directories (the first core handles this)
+    if (rank == 0):
+        create_directories(base_dir, planet_name)
+
+    # Calculate g_p or M_p if the user only provided one of the pair
+    if ((gravity is None) and (log_g is None) and (mass is None)):
+        raise Exception("At least one of Mass or gravity must be specified.")
+
+    if (gravity is None):
+        if (log_g is not None):
+            gravity = np.power(10.0, log_g)/100   # Convert log cm/s^2 to m/s^2
+        elif ((log_g is None) and (mass is not None)):
+            gravity = (sc.G * mass) / (R_p**2)    # Compute gravity from mass
+
+    if ((mass is None) and (gravity is not None)):
+        mass = (gravity * R_p**2) / sc.G
+
+    # Package planetary properties
+    planet = {'planet_name': planet_name, 'planet_radius': R_p, 
+              'planet_mass': mass, 'planet_gravity': gravity, 
+              'planet_T_eq': T_eq, 'planet_impact_parameter': b_p,
+              'system_distance': d, 'system_distance_error': d_err,
+              'planet_semi_major_axis': a_p
+             }
+
+    return planet
+
+
+def define_model(model_name, bulk_species, param_species,
+                 object_type = 'transiting', PT_profile = 'isotherm', 
+                 X_profile = 'isochem', cloud_model = 'cloud-free', 
+                 cloud_type = 'deck', opaque_Iceberg = False,
+                 gravity_setting = 'fixed', mass_setting = 'fixed',
+                 stellar_contam = None, nightside_contam = False,
+                 offsets_applied = None, error_inflation = None, 
+                 radius_unit = 'R_J', mass_unit = 'M_J', distance_unit = 'pc',
+                 PT_dim = 1, X_dim = 1, cloud_dim = 1, TwoD_type = None, 
+                 TwoD_param_scheme = 'difference', species_EM_gradient = [], 
+                 species_DN_gradient = [], species_vert_gradient = [],
+                 surface = False, sharp_DN_transition = False,
+                 reference_parameter = 'R_p_ref', disable_atmosphere = False,
+                 aerosol_species = [], scattering = False, reflection = False,
+                 log_P_slope_phot = 0.5,
+                 log_P_slope_arr = [-3.0, -2.0, -1.0, 0.0, 1.0, 1.5, 2.0],
+                 number_P_knots = 0, PT_penalty = False,
+                 Na_K_fixed_ratio = False,
+                 reflection_up_to_5um = False):
+    '''
+    Create the model dictionary defining the configuration of the user-specified 
+    forward model or retrieval.
+
+    Args:
+        model_name (str):
+            Identifier for model in output files and plots.
+        bulk_species (list of str):
+            The chemical species (or two for H2+He) filling most of the atmosphere.
+        param_species (list of str):
+            Chemical species with parametrised mixing ratios (trace species).
+        object_type (str):
+            Type of planet / brown dwarf the user wishes to model
+            (Options: transiting / directly_imaged).
+        PT_profile (str):
+            Chosen P-T profile parametrisation 
+            (Options: isotherm / gradient / two-gradients / Madhu / Pelletier / Guillot / Line /
+            slope / file_read).
+        X_profile (str):
+            Chosen mixing ratio profile parametrisation
+            (Options: isochem / gradient / two-gradients / lever / file_read / chem_eq).
+        cloud_model (str):
+            Chosen cloud parametrisation 
+            (Options: cloud-free / MacMad17 / Iceberg / Mie).
+        cloud_type (str):
+            Cloud extinction type to consider 
+            (Options: deck / haze / deck_haze).
+        opaque_Iceberg (bool):
+            If using the Iceberg cloud model, True disables the kappa parameter.
+        gravity_setting (str):
+            Whether log_g is fixed or a free parameter.
+            (Options: fixed / free).
+        mass_setting (str):
+            Whether the planetary mass is fixed or a free parameter.
+            (Options: fixed / free).
+        stellar_contam (str):
+            Chosen prescription for modelling unocculted stellar contamination
+            (Options: one_spot / one_spot_free_log_g / two_spots / 
+             two_spots_free_log_g).
+        nightside_contam (bool):
+            If True, include the impact of nightside thermal emission on a 
+            transmission spectrum (nightside contamination).   
+        offsets_applied (str):
+            Whether a relative offset should be applied to a dataset 
+            (Options: single_dataset / two_datasets / three_datasets).
+        error_inflation (str):
+            Whether to consider inflation of error bars in a retrieval
+            (Options: Line15).
+        radius_unit (str)
+            Planet radius unit used to report retrieval results
+            (Options: R_J / R_E)
+        mass_unit (str)
+            Planet mass unit used to report retrieval results
+            (Options: M_J / M_E)
+        distance_unit (str):
+            Distance to system unit used to report retrieval results
+            (Options: pc)
+        PT_dim (int):
+            Dimensionality of the pressure-temperature field (uniform -> 1, 
+            a day-night or evening-morning gradient -> 2, both day-night and 
+            evening-morning gradients -> 3)
+            (Options: 1 / 2 / 3).
+        X_dim (int):
+            Max dimensionality of the mixing ratio field (not all species need
+            have gradients, this just specifies the highest dimensionality of 
+            chemical gradients -- see the species_XX_gradient arguments)
+            (Options: 1 / 2 / 3).
+        cloud_dim (int):
+            Dimensionality of the cloud model prescription (only the Iceberg
+            cloud model supports 3D clouds)
+            (Options: 1 / 2 / 3).
+        TwoD_type (str):
+            For 2D models, specifies whether the model considers day-night
+            gradients or evening-morning gradients
+            (Options: D-N / E-M).
+        TwoD_param_scheme (str):
+            For 2D models, specifies which quantities should be consider as
+            free parameters (e.g. day & night vs. terminator & day-night diff.)
+            (Options: absolute / difference).
+        species_EM_gradient (list of str):
+            List of chemical species with an evening-morning mixing ratio gradient.
+        species_DN_gradient (list of str):
+            List of chemical species with a day-night mixing ratio gradient.
+        species_vert_gradient (list of str):
+            List of chemical species with a vertical mixing ratio gradient.
+        surface (bool):
+            If True, model a surface via an opaque cloud deck.
+        sharp_DN_transition (bool):
+            For 2D / 3D models, sets day-night transition width (beta) to 0.
+        reference_parameter (str):
+            For retrievals, whether R_p_ref, P_ref, or both will be a free parameter
+            (Options: R_p_ref / P_ref / R_p_ref+P_ref).
+        disable_atmosphere (bool):
+            If True, returns a flat planetary transmission spectrum @ (Rp/R*)^2
+        aerosol (string):
+            If cloud_model = Mie and cloud_type = specific_aerosol 
+        scattering (bool):
+            If True, uses a two-stream multiple scattering emission model.
+        reflection (bool):
+            If True, uses a two-stream multiple scattering reflection model.
+        log_P_slope_phot (float):
+            Log pressure of the photosphere temperature parameter (only for the 
+            Piette & Madhusudhan 2020 P-T profile).
+        log_P_slope_arr (np.array of float):
+            Log pressures where the temperature difference parameters are 
+            defined (only for the Piette & Madhusudhan 2020 P-T profile).
+        number_P_knots (float):
+            Number of uniform knots in pressure space
+            (only for the Pelletier 2021 P-T profile).
+        PT_penalty (bool):
+            If True, introduces the sigma_smooth parameter for retrievals
+            (only for the Pelletier 2021 P-T profile).
+        Na_K_fixed_ratio (bool):
+            If True, sets log_K = 0.1 * log_Na
+        reflection_up_to_5um (bool):
+            If True, only computes albedo up to 5 um (to speed up computations).
+
+    Returns:
+        model (dict):
+            Dictionary containing the description of the desired POSEIDON model.
+
+    '''
+
+    #***** Create chemical species arrays *****#
+
+    # Create array containing all chemical species in model
+    bulk_species = np.array(bulk_species)
+    param_species = np.array(param_species)
+
+    # For chemical equilibrium models, find the necessary chemical species
+    if (X_profile == 'chem_eq'):
+        supported_chem_eq_species = np.intersect1d(supported_species, 
+                                                    fastchem_supported_species)
+        
+        # If param_species = ['all'] then default to all species
+        if ('all' in param_species):
+            param_species = supported_chem_eq_species
+
+        # Check all user-specified species are compatible with the fastchem grid
+        else:
+            if (np.any(~np.isin(param_species, supported_chem_eq_species)) == True):
+                raise Exception("A chemical species you selected is not supported " +
+                                "for equilibrium chemistry models.\n")
+    
+    # If Na_K_fixed_ratio, put K at the end of the list so that it's mixing ratio 
+    # Can be appended to the end of the X_param array in 
+    # profiles() in atmosphere.py 
+    if Na_K_fixed_ratio == True:
+        param_species = [i for i in param_species if i != 'K']
+        param_species.append('K')
+
+    # Combine bulk species with parametrised species
+    chemical_species = np.append(bulk_species, param_species)
+
+    # If Na_K_fixed_ratio is true, remove K from param_species, and check to make sure X_profile = 'isochem'
+    if Na_K_fixed_ratio == True and X_profile != 'isochem':
+        raise Exception('Error: Na-K fixed ratio only supported for isochem profiles')
+    
+    if Na_K_fixed_ratio == True:
+        if 'K' not in param_species or 'Na' not in param_species:
+            raise Exception('If Na_K_fixed_ratio = True, please include Na and K in the param species')
+        param_species = [i for i in param_species if i != 'K']
+
+    # If PT_penalty = True but PT_profile != Pelletier, need to throw up an error
+    if PT_penalty == True and PT_profile != 'Pelletier':
+        raise Exception('PT penalty only set up for Pelletier profile')
+
+    # Identify chemical species with active spectral features
+    active_species = chemical_species[~np.isin(chemical_species, inactive_species)]
+
+    # Convert arrays specifying which species have gradients into numpy arrays
+    species_vert_gradient = np.array(species_vert_gradient)
+
+    # Check if cross sections are available for all the chemical species
+    if (np.any(~np.isin(active_species, supported_species)) == True):
+        raise Exception("A chemical species you selected is not supported.\n")
+    
+    # Check to make sure an aerosol is inputted if cloud_type = specific_aerosol
+    if (np.any(~np.isin(aerosol_species, aerosol_supported_species)) == True) and aerosol_species != ['free'] and aerosol_species != ['file_read']:
+        raise Exception('Please input supported aerosols (check supported_opac.py) or aerosol = [\'free\'] or [\'file_read\'].')
+
+    # Create list of collisionally-induced absorption (CIA) pairs
+    CIA_pairs = []
+    for pair in supported_cia:
+        pair_1, pair_2 = pair.split('-')   
+        if (pair_1 in chemical_species) and (pair_2 in chemical_species):
+            CIA_pairs.append(pair)     
+    CIA_pairs = np.array(CIA_pairs)
+
+    # Create list of free-free absorption pairs
+    ff_pairs = []
+    if ('H' in chemical_species) and ('e-' in chemical_species):  
+        ff_pairs.append('H-ff')       # H- free-free    
+    ff_pairs = np.array(ff_pairs)
+
+    # Create list of bound-free absorption species
+    bf_species = []
+    if ('H-' in chemical_species):  
+        bf_species.append('H-bf')      # H- bound-free    
+    bf_species = np.array(bf_species)
+
+    #***** Geometrical properties of background atmosphere *****#
+
+    # Find dimensionality of background atmosphere
+    Atmosphere_dimension = max(PT_dim, X_dim)
+
+    #***** Finally, identify the free parameters defining this model *****#
+
+    param_names, physical_param_names, \
+    PT_param_names, X_param_names, \
+    cloud_param_names, geometry_param_names, \
+    stellar_param_names, \
+    N_params_cum = assign_free_params(param_species, object_type, PT_profile,
+                                      X_profile, cloud_model, cloud_type, 
+                                      gravity_setting, mass_setting, stellar_contam, 
+                                      offsets_applied, error_inflation, PT_dim, 
+                                      X_dim, cloud_dim, TwoD_type, TwoD_param_scheme, 
+                                      species_EM_gradient, species_DN_gradient, 
+                                      species_vert_gradient, Atmosphere_dimension,
+                                      opaque_Iceberg, surface, sharp_DN_transition,
+                                      reference_parameter, disable_atmosphere, 
+                                      aerosol_species, log_P_slope_arr,
+                                      number_P_knots, PT_penalty)
+    
+    # If cloud_model = Mie, load in the cross section 
+    if cloud_model == 'Mie' and aerosol_species != ['free'] and aerosol_species != ['file_read']:
+        aerosol_grid = load_aerosol_grid(aerosol_species)
+    else:
+        aerosol_grid = None
+        
+
+    # Package model properties
+    model = {'model_name': model_name, 'object_type': object_type,
+             'Atmosphere_dimension': Atmosphere_dimension,
+             'PT_profile': PT_profile, 'X_profile': X_profile,
+             'cloud_model': cloud_model, 'cloud_type': cloud_type,
+             'gravity_setting': gravity_setting, 'mass_setting': mass_setting,
+             'chemical_species': chemical_species, 'bulk_species': bulk_species,
+             'active_species': active_species, 'CIA_pairs': CIA_pairs,
+             'ff_pairs': ff_pairs, 'bf_species': bf_species,
+             'param_species': param_species, 
+             'radius_unit': radius_unit, 'mass_unit': mass_unit,
+             'distance_unit': distance_unit,
+             'species_EM_gradient': species_EM_gradient,
+             'species_DN_gradient': species_DN_gradient,
+             'species_vert_gradient': species_vert_gradient,
+             'stellar_contam': stellar_contam, 'nightside_contam': nightside_contam, 
+             'offsets_applied': offsets_applied, 
+             'error_inflation': error_inflation, 'param_names': param_names,
+             'physical_param_names': physical_param_names, 
+             'PT_param_names': PT_param_names, 'X_param_names': X_param_names, 
+             'cloud_param_names': cloud_param_names,
+             'geometry_param_names': geometry_param_names, 
+             'stellar_param_names': stellar_param_names, 
+             'N_params_cum': N_params_cum, 'TwoD_type': TwoD_type, 
+             'TwoD_param_scheme': TwoD_param_scheme, 'PT_dim': PT_dim,
+             'X_dim': X_dim, 'cloud_dim': cloud_dim, 'surface': surface,
+             'sharp_DN_transition': sharp_DN_transition,
+             'reference_parameter': reference_parameter,
+             'disable_atmosphere': disable_atmosphere,
+             'aerosol_species': aerosol_species,
+             'aerosol_grid': aerosol_grid,
+             'scattering' : scattering,
+             'reflection' : reflection,
+             'log_P_slope_phot': log_P_slope_phot,
+             'log_P_slope_arr': log_P_slope_arr,
+             'Na_K_fixed_ratio': Na_K_fixed_ratio,
+             'reflection_up_to_5um' : reflection_up_to_5um,
+             'PT_penalty' : PT_penalty
+             }
+
+    return model
+
+
+def wl_grid_constant_R(wl_min, wl_max, R):
+    '''
+    Create a wavelength array with constant spectral resolution (R = wl/dwl).
+
+    Args:
+        wl_min (float):
+            Minimum wavelength of grid (μm).
+        wl_max (float): 
+            Maximum wavelength of grid (μm).
+        R (int or float):
+            Spectral resolution of desired wavelength grid.
+    
+    Returns:
+        wl (np.array of float):
+            Model wavelength grid (μm).
+
+    '''
+
+    # Constant R -> uniform in log(wl)
+    delta_log_wl = 1.0/R
+    N_wl = (np.log(wl_max) - np.log(wl_min)) / delta_log_wl
+    N_wl = np.around(N_wl).astype(np.int64)
+    log_wl = np.linspace(np.log(wl_min), np.log(wl_max), N_wl)    
+
+    wl = np.exp(log_wl)
+
+    # Fix for numerical rounding error
+    wl[0] = wl_min
+    wl[-1] = wl_max
+    
+    return wl
+
+
+def wl_grid_line_by_line(wl_min, wl_max, line_by_line_res = 0.01):
+    '''
+    Create a wavelength array with constant spectral resolution (R = wl/dwl).
+
+    Args:
+        wl_min (float):
+            Minimum wavelength of grid (μm).
+        wl_max (float): 
+            Maximum wavelength of grid (μm).
+        line_by_line_res (float):
+            Wavenumber resolution of pre-computer opacity database (0.01 cm^-1).
+    
+    Returns:
+        wl (np.array of float):
+            Model wavelength grid (μm).
+
+    '''
+
+    nu_min = 1.0e4/wl_max   # Minimum wavenumber on output grid
+    nu_max = 1.0e4/wl_min   # Maximum wavenumber on output grid
+    
+    # Round so wavenumber grid bounds match cross section resolution (0.01 cm^-1)
+    nu_min = np.around(nu_min, np.abs(np.int(np.log10(line_by_line_res))))
+    nu_max = np.around(nu_max, np.abs(np.int(np.log10(line_by_line_res))))
+    
+    # Find number of wavenumber points on grid
+    N_nu = np.int((nu_max - nu_min)/line_by_line_res)
+    
+    # Initialise line-by-line model wavenumber grid
+    nu = np.linspace(nu_max, nu_min, N_nu)                          # Decreasing wavenumber order
+    nu = np.around(nu, np.abs(np.int(np.log10(line_by_line_res))))  # Remove floating point errors
+    
+    # Initialise corresponding wavelength grid 
+    wl = 1.0e4/nu   # Convert from cm^-1 to um
+    
+    return wl
+    
+
+def read_opacities(model, wl, opacity_treatment = 'opacity_sampling', 
+                   T_fine = None, log_P_fine = None, opacity_database = 'High-T',
+                   device = 'cpu', wl_interp = 'sample', testing = False):
+    '''
+    Load the various cross sections required by a given model. When using 
+    opacity sampling, the native high-resolution are pre-interpolated onto 
+    'fine' temperature and pressure grids, then sampled onto the desired
+    wavelength grid, and stored in memory. This removes the need to interpolate 
+    opacities during a retrieval. For line-by-line models, this function only
+    stores Rayleigh scattering cross sections in memory (cross section 
+    interpolation is handled in other functions later).
+
+    Args:
+        model (dict):
+            A specific description of a given POSEIDON model.
+        wl (np.array of float):
+            Model wavelength grid (μm).
+        opacity_treatment (str):
+            Choice between opacity sampling or line-by-line cross sections
+            (Options: opacity_sampling / line_by_line).
+        T_fine (np.array of float):
+            Fine temperature grid for opacity pre-interpolation.
+        log_P_fine (np.array of float):
+            Fine pressure grid for opacity pre-interpolation.
+        opacity_database (str):
+            Choice between high-temperature or low-temperature opacity databases
+            (Options: High-T / Temperate).
+        wl_interp (str):
+            When initialising cross sections, whether to use opacity sampling
+            or linear interpolation over wavenumber
+            (Options: sample / linear) .
+        testing (bool):
+            For GitHub Actions automated tests. If True, disables reading the 
+            full opacity database (since GitHub Actions can't handle downloading 
+            the full database - alas, 30+ GB is a little too large!).
+    
+    Returns:
+        opac (dict):
+            Collection of numpy arrays storing cross sections for the molecules, 
+            atoms, and ions contained in the model. The separate arrays store 
+            standard cross sections, CIA, free-free + bound-free opacity, 
+            and Rayleigh scattering cross sections.
+    
+    '''
+
+    # Unpack lists of chemical species for which we need opacities
+    chemical_species = model['chemical_species'] 
+    active_species = model['active_species']
+    CIA_pairs = model['CIA_pairs']
+    ff_pairs = model['ff_pairs']
+    bf_species = model['bf_species']
+    
+    # For opacity sampling, pre-compute opacities
+    if (opacity_treatment == 'opacity_sampling'):
+
+        # Check that a fine temperature and pressure grid have been specified
+        if ((T_fine is None) or (log_P_fine is None)):
+            raise Exception("T_fine and log_P_fine must be provided for " +
+                             "pre-interpolation when using opacity sampling.")
+
+        # Read and interpolate cross sections in pressure, temperature and wavelength
+        sigma_stored, CIA_stored, \
+        Rayleigh_stored, eta_stored, \
+        ff_stored, bf_stored = opacity_tables(rank, comm, wl, chemical_species, 
+                                              active_species, CIA_pairs, 
+                                              ff_pairs, bf_species, T_fine,
+                                              log_P_fine, opacity_database, 
+                                              wl_interp, testing)
+                    
+    elif (opacity_treatment == 'line_by_line'):   
+        
+        # For line-by-line case, we still compute Rayleigh scattering in advance
+        Rayleigh_stored, eta_stored = store_Rayleigh_eta_LBL(wl, chemical_species)   
+        
+        # No need for pre-computed arrays for line-by-line, so keep empty arrays
+        sigma_stored, CIA_stored, \
+        ff_stored, bf_stored = (np.array([]) for _ in range(4))
+
+    # Move cross sections to GPU memory to speed up later computations
+    if (device == 'gpu'):
+        sigma_stored = cp.asarray(sigma_stored)
+        CIA_stored = cp.asarray(CIA_stored)
+        Rayleigh_stored = cp.asarray(Rayleigh_stored)
+        eta_stored = cp.asarray(eta_stored)
+        ff_stored = cp.asarray(ff_stored)
+        bf_stored = cp.asarray(bf_stored)
+
+    # Package opacity data required by our model in memory
+    opac = {'opacity_database': opacity_database, 
+            'opacity_treatment': opacity_treatment, 'sigma_stored': sigma_stored, 
+            'CIA_stored': CIA_stored, 'Rayleigh_stored': Rayleigh_stored, 
+            'eta_stored': eta_stored, 'ff_stored': ff_stored, 
+            'bf_stored': bf_stored, 'T_fine': T_fine, 'log_P_fine': log_P_fine
+           }
+
+    return opac
+
+
+def make_atmosphere(planet, model, P, P_ref, R_p_ref, PT_params = [],
+                    log_X_params = [], cloud_params = [], geometry_params = [],
+                    log_g = None, M_p = None, T_input = [], X_input = [], 
+                    P_surf = None, P_param_set = 1.0e-2, He_fraction = 0.17, 
+                    N_slice_EM = 2, N_slice_DN = 4, constant_gravity = False,
+                    chemistry_grid = None):
+    '''
+    Generate an atmosphere from a user-specified model and parameter set. In
+    full generality, this function generates 3D pressure-temperature and mixing 
+    ratio fields, the radial extent of atmospheric columns, geometrical 
+    properties of the atmosphere, and cloud properties.
+
+    Args:
+        planet (dict):
+            Collection of planetary properties used POSEIDON.
+        model (dict):
+            A specific description of a given POSEIDON model.
+        P (np.array of float):
+            Model pressure grid (bar).
+        P_ref (float):
+            Reference pressure (bar).
+        R_p_ref (float):
+            Planet radius corresponding to reference pressure (m).
+        PT_params (np.array of float):
+            Parameters defining the pressure-temperature field.
+        log_X_params (np.array of float):
+            Parameters defining the log-mixing ratio field.
+        cloud_params (np.array of float):
+            Parameters defining atmospheric aerosols.
+        geometry_params (np.array of float):
+            Terminator opening angle parameters.
+        log_g (float):
+            Gravitational field of planet - only needed for free log_g parameter.
+        M_p (float):
+            Planet mass - only needed for free M_p parameter.
+        T_input (np.array of float):
+            Temperature profile (only if provided directly by the user).
+        X_input (2D np.array of float):
+            Mixing ratio profiles (only if provided directly by the user).
+        P_surf (float):
+            Surface pressure of the planet.
+        P_param_set (float):
+            Only used for the Madhusudhan & Seager (2009) P-T profile.
+            Sets the pressure where the reference temperature parameter is 
+            defined (P_param_set = 1.0e-6 corresponds to that paper's choice).
+        He_fraction (float):
+            Assumed H2/He ratio (0.17 default corresponds to the solar ratio).
+        N_slice_EM (even int):
+            Number of azimuthal slices in the evening-morning transition region.
+        N_slice_DN (even int):
+            Number of zenith slices in the day-night transition region.
+        constant_gravity (bool):
+            If True, disable inverse square law gravity (only for testing).
+        chemistry_grid (dict):
+            For models with a pre-computed chemistry grid only, this dictionary
+            is produced in chemistry.py.
+    
+    Returns:
+        atmosphere (dict):
+            Collection of atmospheric properties required to compute the
+            resultant spectrum of the planet.
+    
+    '''
+
+    # Unpack model properties
+    Atmosphere_dimension = model['Atmosphere_dimension']
+    TwoD_type = model['TwoD_type']
+    param_names = model['param_names']
+    N_params_cum = model['N_params_cum']
+    param_species = model['param_species']
+    X_profile = model['X_profile']
+    X_dim = model['X_dim']
+    TwoD_param_scheme = model['TwoD_param_scheme']
+    species_EM_gradient = model['species_EM_gradient']
+    species_DN_gradient = model['species_DN_gradient']
+    species_vert_gradient = model['species_vert_gradient']
+    PT_dim = model['PT_dim']
+    PT_profile = model['PT_profile']
+    cloud_model = model['cloud_model']
+    cloud_dim = model['cloud_dim']
+    gravity_setting = model['gravity_setting']
+    mass_setting = model['mass_setting']
+    sharp_DN_transition = model['sharp_DN_transition']
+    log_P_slope_phot = model['log_P_slope_phot'] 
+    log_P_slope_arr = model['log_P_slope_arr']
+    aerosol_species = model['aerosol_species']
+    Na_K_fixed_ratio = model['Na_K_fixed_ratio']
+    PT_penalty = model['PT_penalty']
+
+    # Unpack planet properties
+    R_p = planet['planet_radius']
+    T_eq = planet['planet_T_eq']
+
+    # Load planet gravity
+    if ((gravity_setting == 'fixed') and (mass_setting == 'fixed')):
+        g_p = planet['planet_gravity']   # For fixed g, load from planet object
+    elif ((gravity_setting == 'fixed') and (mass_setting == 'free')):
+        if (M_p is None):
+            raise Exception("Must provide 'M_p' when M_p is a free parameter")
+        else: 
+            g_p = (sc.G * M_p) / (R_p**2)   # Calculate gravity from mass
+    elif ((gravity_setting == 'free') and (mass_setting == 'fixed')):
+        if (log_g is None):
+            raise Exception("Must provide 'log_g' when log_g is a free parameter")
+        else:
+            g_p = np.power(10.0, log_g)/100   # Convert log cm/s^2 to m/s^2
+    else:
+        raise Exception("Invalid gravity / mass setting")
+    
+    # Unpack lists of chemical species in this model
+    chemical_species = model['chemical_species']
+    active_species = model['active_species']
+    bulk_species = model['bulk_species']
+    CIA_pairs = model['CIA_pairs']
+    ff_pairs = model['ff_pairs']
+    bf_species = model['bf_species']
+
+    # Checks for validity of user inputs
+    if (((T_input != []) or (X_input != [])) and Atmosphere_dimension > 1):
+        raise Exception("Only 1D P-T and mixing ratio profiles are currently " +
+                        "supported as user inputs. Multidimensional inputs " +
+                        "will be added soon!")
+    if ((PT_profile == 'file_read') and (T_input == [])):
+        raise Exception("No user-provided P-T profile. Did you read in a file?")
+    if ((X_profile == 'file_read') and (X_input == [])):
+        raise Exception("No user-provided composition profile. Did you read in a file?")
+    if ((cloud_params == []) and (cloud_model != 'cloud-free')):
+        raise Exception("Cloud parameters must be provided for cloudy models.")
+    if ((geometry_params == []) and (Atmosphere_dimension > 1) and
+        (sharp_DN_transition == False)):
+            raise Exception("Geometry parameters must be provided for 2D or 3D models.")
+    
+    # Line profile requires T_eq
+    if (PT_profile == 'Line') and (T_eq == None):
+        raise Exception('Line profile requires T_eq in create_planet.')
+
+    #***** Establish model geometry *****# 
+
+    # If user specifies a sharp day-night transition, use no transition slices
+    if (sharp_DN_transition == True):
+        N_slice_DN = 0
+
+    # Check that the number of azimuthal and zenith slices are even
+    if ((N_slice_EM % 2 != 0) or (N_slice_DN % 2 != 0)):
+        raise Exception("The number of slices resolving the day-night or " +
+                        "morning-evening transition regions must be even.")
+
+    # For 2D or 3D models, find the number of atmospheric sectors and zones
+    N_sectors, N_zones = atmosphere_regions(Atmosphere_dimension, TwoD_type, 
+                                            N_slice_EM, N_slice_DN)
+
+    # Unpack terminator opening angles (for 2D or 3D models)
+    alpha, beta = unpack_geometry_params(param_names, geometry_params, N_params_cum)
+
+    # Compute discretised angular grids for atmospheres
+    phi, theta, phi_edge, \
+    theta_edge, dphi, dtheta = angular_grids(Atmosphere_dimension, TwoD_type, 
+                                             N_slice_EM, N_slice_DN, 
+                                             alpha, beta, sharp_DN_transition)
+
+    #***** Generate state arrays for the PT and mixing ratio profiles *****#
+
+    # Recast PT and mixing ratio parameters as state arrays used by atmosphere.py
+    PT_state, \
+    log_X_state = generate_state(PT_params, log_X_params, param_species, 
+                                 PT_dim, X_dim, PT_profile, X_profile, TwoD_type, 
+                                 TwoD_param_scheme, species_EM_gradient, 
+                                 species_DN_gradient, species_vert_gradient,
+                                 alpha, beta)
+
+    #***** Compute P-T, radial, mixing ratio, and other atmospheric profiles *****#
+
+    T, n, r, r_up, r_low, \
+    dr, mu, X, X_active, \
+    X_CIA, X_ff, X_bf, \
+    is_physical = profiles(P, R_p, g_p, PT_profile, X_profile, PT_state, P_ref, 
+                           R_p_ref, log_X_state, chemical_species, bulk_species, 
+                           param_species, active_species, CIA_pairs, 
+                           ff_pairs, bf_species, N_sectors, N_zones, alpha, 
+                           beta, phi, theta, species_vert_gradient, He_fraction,
+                           T_input, X_input, P_param_set, log_P_slope_phot,
+                           log_P_slope_arr, Na_K_fixed_ratio, constant_gravity,
+                           chemistry_grid, PT_penalty, T_eq)
+
+    #***** Store cloud / haze / aerosol properties *****#
+
+    kappa_cloud_0, P_cloud, \
+    f_cloud, phi_cloud_0, \
+    theta_cloud_0, \
+    a, gamma, \
+    r_m, log_n_max, fractional_scale_height, \
+    r_i_real, r_i_complex, log_X_Mie, \
+    P_cloud_bottom, kappa_cloud_eddysed, \
+    g_cloud_eddysed, w_cloud_eddysed = unpack_cloud_params(param_names, cloud_params,
+                                                           cloud_model, cloud_dim, 
+                                                           N_params_cum, TwoD_type)
+    
+    # Compute the scale height (for fuzzy deck aerosol models)
+    if is_physical == False:
+        g = 0
+        H = 0
+
+    else:
+        g = g_p * (R_p_ref / r)**2
+        H = (sc.k * T) / (mu * g)
+
+    # Package atmosphere properties
+    atmosphere = {'P': P, 'T': T, 'g': g_p, 'n': n, 'r': r, 'r_up': r_up,
+                  'r_low': r_low, 'dr': dr, 'P_surf': P_surf, 'X': X, 
+                  'X_active': X_active, 'X_CIA': X_CIA, 'X_ff': X_ff,
+                  'X_bf': X_bf, 'mu': mu, 'N_sectors': N_sectors, 
+                  'N_zones': N_zones, 'alpha': alpha, 'beta': beta, 'phi': phi, 
+                  'theta': theta, 'phi_edge': phi_edge, 'theta_edge': theta_edge,
+                  'dphi': dphi, 'dtheta': dtheta, 'kappa_cloud_0': kappa_cloud_0, 
+                  'P_cloud': P_cloud, 'f_cloud': f_cloud, 'phi_cloud_0': phi_cloud_0, 
+                  'theta_cloud_0': theta_cloud_0, 'a': a, 'gamma': gamma, 
+                  'is_physical': is_physical,
+                  'H': H, 'r_m': r_m, 'log_n_max': log_n_max, 'fractional_scale_height': fractional_scale_height,
+                  'aerosol_species': aerosol_species, 'r_i_real': r_i_real, 'r_i_complex': r_i_complex, 'log_X_Mie': log_X_Mie,
+                  'P_cloud_bottom' : P_cloud_bottom, 
+                  'kappa_cloud_eddysed' : kappa_cloud_eddysed, 'g_cloud_eddysed' : g_cloud_eddysed, 'w_cloud_eddysed' : w_cloud_eddysed,
+                 }
+
+    return atmosphere
+
+
+def check_atmosphere_physical(atmosphere, opac):
+    '''
+    Checks that a specific model atmosphere is physical.
+
+    Args:
+        atmosphere (dict):
+            Collection of atmospheric properties.
+        opac (dict):
+            Collection of cross sections and other opacity sources.
+
+    Returns:
+        Bool:
+            True if atmosphere physical, otherwise False.
+    
+    '''
+
+    # Reject if atmosphere already internally identified as unphysical
+    if (atmosphere['is_physical'] == False):
+        return False
+
+    # Also check if temperature field is within bounds of fine temperature grid
+    else:
+
+        # Unpack atmospheric temperature field
+        T = atmosphere['T']
+        T_min = np.min(T)
+        T_max = np.max(T)
+
+        # Only need to check fine temperature grid when using opacity sampling
+        if (opac['opacity_treatment'] == 'opacity_sampling'):
+
+            # Unpack fine temperature grid (opacity sampling only)
+            T_fine = opac['T_fine']
+            T_fine_min = np.min(T_fine)
+            T_fine_max = np.max(T_fine)
+    
+            # Check if minimum or maximum temperatures are outside opacity range
+            if ((T_max > T_fine_max) or (T_min < T_fine_min)): 
+                return False
+
+            else:
+                return True
+
+        # For line-by-line models, there is not fine temperature grid
+        else:
+            return True
+            
+
+def compute_spectrum(planet, star, model, atmosphere, opac, wl,
+                     spectrum_type = 'transmission', save_spectrum = False,
+                     disable_continuum = False, suppress_print = False,
+                     Gauss_quad = 2, use_photosphere_radius = True,
+                     device = 'cpu', y_p = np.array([0.0]),
+                     return_albedo = False):
+    '''
+    Calculate extinction coefficients, then solve the radiative transfer 
+    equation to compute the spectrum of the model atmosphere.
+
+    Args:
+        planet (dict):
+            Collection of planetary properties used by POSEIDON.
+        star (dict):
+            Collection of stellar properties used by POSEIDON.
+        model (dict):
+            A specific description of a given POSEIDON model.
+        atmosphere (dict):
+            Collection of atmospheric properties.
+        opac (dict):
+            Collection of cross sections and other opacity sources.
+        wl (np.array of float):
+            Model wavelength grid (μm).
+        spectrum_type (str):
+            The type of spectrum for POSEIDON to compute
+            (Options: transmission / emission / direct_emission / 
+                      transmission_time_average).
+        save_spectrum (bool):
+            If True, writes the spectrum to './POSEIDON_output/PLANET/spectra/'.
+        disable_continuum (bool):
+            If True, turns off CIA and Rayleigh scattering opacities.
+        suppress_print (bool):
+            if True, turn off opacity print statements (in line-by-line mode).
+        Gauss_quad (int):
+            Gaussian quadrature order for integration over emitting surface
+            * Only for emission spectra *
+            (Options: 2 / 3).
+        use_photosphere_radius (bool):
+            If True, use R_p at tau = 2/3 for emission spectra prefactor.
+        device (str):
+            Experimental: use CPU or GPU (only for emission spectra)
+            (Options: cpu / gpu)
+        y_p (np.array of float):
+            Coordinate of planet centre along orbit at the time the spectrum
+            is computed (y_p = 0, the default, corresponds to mid-transit).
+            For non-grazing transits of uniform stellar disks, the spectrum
+            is identical at all times due to translational symmetry, so y_p = 0
+            is good for all times post second contact and pre third contact.
+            Units are in m, not in stellar radii.
+        return_albedo (bool):
+            If True, returns spectrum and albedo 
+
+    Returns:
+        spectrum (np.array of float):
+            The spectrum of the atmosphere (transmission or emission).
+    
+    '''
+
+    # Check if the atmosphere is unphysical (e.g. temperature out of bounds)
+    if (check_atmosphere_physical(atmosphere, opac) == False):
+        spectrum = np.empty(len(wl))
+        spectrum[:] = np.NaN
+        return spectrum   # Unphysical => reject model
+
+    # Unpack model properties
+    PT_dim = model['PT_dim']
+    X_dim = model['X_dim']
+    cloud_dim = model['cloud_dim']
+    scattering = model['scattering']
+    reflection = model['reflection']
+    reflection_up_to_5um = model['reflection_up_to_5um']
+
+    # Check that the requested spectrum model is supported
+    if (spectrum_type not in ['transmission', 'emission', 'direct_emission',
+                              'dayside_emission', 'nightside_emission',
+                              'transmission_time_average']):
+        raise Exception("Only transmission spectra and emission " +
+                        "spectra are currently supported.")
+    elif (('emission' in spectrum_type) and 
+         ((PT_dim or X_dim or cloud_dim) == 3)):
+        raise Exception("Only 1D or 2D emission spectra currently supported.")
+
+    # Unpack planet and star properties
+    b_p = planet['planet_impact_parameter']
+    R_p = planet['planet_radius']
+    b_p = planet['planet_impact_parameter']
+    d = planet['system_distance']
+    a_p = planet['planet_semi_major_axis']
+
+    if (star is not None):
+        R_s = star['R_s']
+
+    # Check that a distance is provided if user wants a direct spectrum
+    if (d is None) and ('direct' in spectrum_type):
+        raise Exception("Must provide a system distance when computing a " +
+                        "direct emission spectrum.")
+
+    # Unpack atmospheric properties needed for radiative transfer
+    r = atmosphere['r']
+    r_low = atmosphere['r_low']
+    r_up = atmosphere['r_up']
+    dr = atmosphere['dr']
+    n = atmosphere['n']
+    T = atmosphere['T']
+    P = atmosphere['P']
+    P_surf = atmosphere['P_surf']
+    X = atmosphere['X']
+    X_active = atmosphere['X_active']
+    X_CIA = atmosphere['X_CIA']
+    X_ff = atmosphere['X_ff']
+    X_bf = atmosphere['X_bf']
+    N_sectors = atmosphere['N_sectors']
+    N_zones = atmosphere['N_zones']
+    phi_edge = atmosphere['phi_edge']
+    theta_edge = atmosphere['theta_edge']
+    a = atmosphere['a']
+    gamma = atmosphere['gamma']
+    P_cloud = atmosphere['P_cloud']
+    kappa_cloud_0 = atmosphere['kappa_cloud_0']
+    f_cloud = atmosphere['f_cloud']
+    phi_cloud_0 = atmosphere['phi_cloud_0']
+    theta_cloud_0 = atmosphere['theta_cloud_0']
+    H = atmosphere['H']
+    r_m = atmosphere['r_m']
+    log_n_max = atmosphere['log_n_max']
+    fractional_scale_height = atmosphere['fractional_scale_height']
+    aerosol_species = atmosphere['aerosol_species']
+    r_i_real = atmosphere['r_i_real']
+    r_i_complex = atmosphere['r_i_complex']
+    log_X_Mie = atmosphere['log_X_Mie']
+    P_cloud_bottom = atmosphere['P_cloud_bottom']
+    kappa_cloud_eddysed = atmosphere['kappa_cloud_eddysed']
+    g_cloud_eddysed = atmosphere['g_cloud_eddysed']
+    w_cloud_eddysed = atmosphere['w_cloud_eddysed']
+
+    # Check if haze enabled in the cloud model
+    if ('haze' in model['cloud_type']):
+        enable_haze = 1
+    else:
+        enable_haze = 0
+
+    # Check if a cloud deck is enabled in the cloud model
+    # The cloud deck is handled differently for Mie calculations
+    if ('deck' in model['cloud_type'] and 'Mie' not in model['cloud_model']):
+        enable_deck = 1
+    else:
+        enable_deck = 0
+
+    if ('Mie' in model['cloud_model']):
+        enable_Mie = 1
+    else:
+        enable_Mie = 0
+
+    # Check if a surface is enabled
+    if (P_surf != None):
+        enable_surface = 1
+    else:
+        enable_surface = 0
+        P_surf = 100.0      # Set surface pressure to 100 bar if not defined
+
+    #***** Calculate extinction coefficients *****#
+
+    # Unpack lists of chemical species in this model
+    chemical_species = model['chemical_species'] 
+    active_species = model['active_species']
+    CIA_pairs = model['CIA_pairs']
+    ff_pairs = model['ff_pairs']
+    bf_species = model['bf_species']
+            
+    # If computing line-by-line radiative transfer, use lbl optimised functions 
+    if (opac['opacity_treatment'] == 'line_by_line'):
+
+        # Identify the opacity database being used
+        opacity_database = opac['opacity_database']
+
+        # Unpack pre-computed Rayleigh cross sections
+        Rayleigh_stored = opac['Rayleigh_stored']
+
+        # Calculate extinction coefficients in line-by-line mode        
+        kappa_gas, kappa_Ray, kappa_cloud = extinction_LBL(chemical_species, active_species, 
+                                                           CIA_pairs, ff_pairs, bf_species, 
+                                                           n, T, P, wl, X, X_active, X_CIA, 
+                                                           X_ff, X_bf, a, gamma, P_cloud,
+                                                           kappa_cloud_0, Rayleigh_stored, 
+                                                           enable_haze, enable_deck,
+                                                           enable_surface, N_sectors, 
+                                                           N_zones, P_surf, opacity_database, 
+                                                           disable_continuum, suppress_print)
+        
+    # If using opacity sampling, we can use pre-interpolated cross sections
+    elif (opac['opacity_treatment'] == 'opacity_sampling'):
+
+        # Unpack pre-interpolated cross sections
+        sigma_stored = opac['sigma_stored']
+        CIA_stored = opac['CIA_stored']
+        Rayleigh_stored = opac['Rayleigh_stored']
+        ff_stored = opac['ff_stored']
+        bf_stored = opac['bf_stored']
+
+        # Also unpack fine temperature and pressure grids from pre-interpolation
+        T_fine = opac['T_fine']
+        log_P_fine = opac['log_P_fine']
+
+        # Running POSEIDON on the CPU
+        if (device == 'cpu'):
+            
+            # If the cloud model is Mie, need to parse out 
+            # How the cloud type is defined and whether or not 
+            # aerosol grid is being used or not 
+            if (model['cloud_model'] == 'Mie'):
+
+                # Load in the aerosol grid for compositionally specific aerosols
+                aerosol_grid = model['aerosol_grid']
+
+                # Create a wl_Mie array (which is at R = 1000) for file_read or cosntant
+                # refractive indices
+                wl_Mie = wl_grid_constant_R(wl[0], wl[-1], 1000)
+
+                # If its a fuzzy deck cloud type
+                if (model['cloud_type'] == 'fuzzy_deck'):
+                    
+                    # Check to see if it is file_read or constant refractive index
+                    if ((aerosol_species == ['free']) or (aerosol_species == ['file_read'])):
+                        n_aerosol, sigma_ext_cloud, \
+                        g_cloud, w_cloud = Mie_cloud_free(P, wl, wl_Mie, r, H, n,
+                                                          r_m, r_i_real, r_i_complex, model['cloud_type'],
+                                                          P_cloud = P_cloud,
+                                                          log_n_max = log_n_max, 
+                                                          fractional_scale_height = fractional_scale_height)
+
+                    # Otherwise, use the aerosol_grid to and pull radiative properties
+                    else: 
+                        n_aerosol, sigma_ext_cloud, \
+                        g_cloud, w_cloud = Mie_cloud(P, wl, r, H, n,
+                                                     r_m, aerosol_species,
+                                                     cloud_type = model['cloud_type'],
+                                                     aerosol_grid = aerosol_grid,
+                                                     P_cloud = P_cloud,
+                                                     log_n_max = log_n_max, 
+                                                     fractional_scale_height = fractional_scale_height)
+
+                # If its a slab
+                elif (model['cloud_type'] == 'slab' or model['cloud_type'] == 'one_slab'):
+
+                    if ((aerosol_species == ['free']) or (aerosol_species == ['file_read'])):
+                        n_aerosol, sigma_ext_cloud, \
+                        g_cloud, w_cloud = Mie_cloud_free(P, wl, wl_Mie, r, H, n,
+                                                        r_m, r_i_real, r_i_complex, model['cloud_type'],
+                                                        log_X_Mie = log_X_Mie,
+                                                        P_cloud = P_cloud,
+                                                        P_cloud_bottom = P_cloud_bottom)
+
+                    else: 
+                        n_aerosol, sigma_ext_cloud, \
+                        g_cloud, w_cloud = Mie_cloud(P, wl, r, H, n,
+                                                    r_m, aerosol_species,
+                                                    cloud_type = model['cloud_type'],
+                                                    aerosol_grid = aerosol_grid,
+                                                    log_X_Mie = log_X_Mie,
+                                                    P_cloud = P_cloud,
+                                                    P_cloud_bottom = P_cloud_bottom)
+                            
+                          
+                # If its a uniform X run
+                elif (model['cloud_type'] == 'uniform_X'):
+
+                    if ((aerosol_species == ['free']) or (aerosol_species == ['file_read'])):
+                        n_aerosol, sigma_ext_cloud, \
+                        g_cloud, w_cloud = Mie_cloud_free(P, wl, wl_Mie, r, H, n,
+                                                          r_m, r_i_real, r_i_complex, model['cloud_type'],
+                                                          log_X_Mie = log_X_Mie)
+
+                    else: 
+                        n_aerosol, sigma_ext_cloud, \
+                        g_cloud, w_cloud = Mie_cloud(P, wl, r, H, n,
+                                                     r_m, aerosol_species,
+                                                     cloud_type = model['cloud_type'],
+                                                     aerosol_grid = aerosol_grid,
+                                                     log_X_Mie = log_X_Mie)
+                        
+                # If its an opaque deck + uniform X run
+                elif (model['cloud_type'] == 'opaque_deck_plus_uniform_X'):
+
+                    if ((aerosol_species == ['free']) or (aerosol_species == ['file_read'])):
+                        n_aerosol, sigma_ext_cloud, \
+                        g_cloud, w_cloud = Mie_cloud_free(P, wl, wl_Mie, r, H, n,
+                                                          r_m, r_i_real, r_i_complex, model['cloud_type'],
+                                                          log_X_Mie = log_X_Mie,
+                                                          P_cloud = P_cloud)
+
+                    else: 
+                        n_aerosol, sigma_ext_cloud, \
+                        g_cloud, w_cloud = Mie_cloud(P, wl, r, H, n,
+                                                     r_m, aerosol_species,
+                                                     cloud_type = model['cloud_type'],
+                                                     aerosol_grid = aerosol_grid,
+                                                     log_X_Mie = log_X_Mie,
+                                                     P_cloud = P_cloud)
+
+                # If its a opaque_deck_plus_slab run 
+                elif (model['cloud_type'] == 'opaque_deck_plus_slab'):
+
+                    if ((aerosol_species == ['free']) or (aerosol_species == ['file_read'])):
+                        n_aerosol, sigma_ext_cloud, \
+                        g_cloud, w_cloud = Mie_cloud_free(P, wl, wl_Mie, r, H, n,
+                                                        r_m, r_i_real, r_i_complex, model['cloud_type'],
+                                                        log_X_Mie = log_X_Mie,
+                                                        P_cloud = P_cloud,
+                                                        P_cloud_bottom = P_cloud_bottom)
+
+                    else: 
+                        n_aerosol, sigma_ext_cloud, \
+                        g_cloud, w_cloud = Mie_cloud(P, wl, r, H, n,
+                                                    r_m, aerosol_species,
+                                                    cloud_type = model['cloud_type'],
+                                                    aerosol_grid = aerosol_grid,
+                                                    log_X_Mie = log_X_Mie,
+                                                    P_cloud = P_cloud,
+                                                    P_cloud_bottom = P_cloud_bottom)
+                        
+                # If its a fuzzy_deck_plus_slab run 
+                elif (model['cloud_type'] == 'fuzzy_deck_plus_slab'):
+
+                        n_aerosol, sigma_ext_cloud, \
+                        g_cloud, w_cloud = Mie_cloud(P, wl, r, H, n,
+                                                     r_m, aerosol_species,
+                                                     cloud_type = model['cloud_type'],
+                                                     aerosol_grid = aerosol_grid,
+                                                     P_cloud = P_cloud,
+                                                     log_n_max = log_n_max, 
+                                                     fractional_scale_height = fractional_scale_height,
+                                                     log_X_Mie = log_X_Mie,
+                                                     P_cloud_bottom = P_cloud_bottom)
+
+            
+            else:
+
+                # Generate empty arrays so the dark god numba is satisfied
+                n_aerosol = []
+                sigma_ext_cloud = []
+                    
+                n_aerosol.append(np.zeros_like(r))
+                sigma_ext_cloud.append(np.zeros_like(wl))
+
+                n_aerosol = np.array(n_aerosol)
+                sigma_ext_cloud = np.array(sigma_ext_cloud)
+
+                w_cloud = np.zeros_like(wl)
+                g_cloud = np.zeros_like(wl)
+
+            # Calculate extinction coefficients in standard mode
+
+            # Numba will get mad if P_cloud is not an array (because you can have more than one cloud)
+            # This line just makes sure that P_cloud is an array 
+            if isinstance(P_cloud, np.ndarray) == False:
+                P_cloud = np.array([P_cloud])
+
+            # Create the kappa arrays
+            kappa_gas, kappa_Ray, kappa_cloud = extinction(chemical_species, active_species,
+                                                           CIA_pairs, ff_pairs, bf_species,
+                                                           n, T, P, wl, X, X_active, X_CIA, 
+                                                           X_ff, X_bf, a, gamma, P_cloud, 
+                                                           kappa_cloud_0, sigma_stored, 
+                                                           CIA_stored, Rayleigh_stored, 
+                                                           ff_stored, bf_stored, enable_haze, 
+                                                           enable_deck, enable_surface,
+                                                           N_sectors, N_zones, T_fine, 
+                                                           log_P_fine, P_surf, enable_Mie, 
+                                                           n_aerosol, sigma_ext_cloud)
+            
+            # If we read in an eddysed file (from PICASO or VIRGA) that
+            # contains the single scattering albedo, asymmetry parameter, or kappa_cloud
+            if model['cloud_model'] == 'eddysed':
+                w_cloud = w_cloud_eddysed
+                g_cloud = g_cloud_eddysed
+                kappa_cloud = kappa_cloud_eddysed
+            
+            # Else, we need to restructure w_cloud and g_cloud to span by layer 
+            # For Mie models with 1 species, the g and w can be held constant with each layer since
+            # Kappa cloud will encode where clouds are
+            # For models that are cloud free, you still need a g and w thats just an array of 0s
+            # For Mie models with more than one species, we need to be more careful with the g and w array
+            elif scattering == True or reflection == True:
+                if len(aerosol_species) == 1 or aerosol_species == []:
+                    w_cloud = np.ones_like(kappa_cloud)*w_cloud
+                    g_cloud = np.ones_like(kappa_cloud)*g_cloud
+
+                # Need to make a g and w array that vary with pressure layer where aerosols actually are 
+                # I have yet to implement this, but the relevant code to weigh g and w is found here 
+                # https://github.com/natashabatalha/virga/blob/ffa82d48ba77d841c73bb7b33793397d5a17413d/virga/justdoit.py#L191
+                else:
+                    raise Exception('Only 1 aerosol species supported for scattering')
+            
+            
+        # Running POSEIDON on the GPU
+        elif (device == 'gpu'):
+
+            N_wl = len(wl)     # Number of wavelengths on model grid
+            N_layers = len(P)  # Number of layers
+
+            # Define extinction coefficient arrays explicitly on GPU
+            kappa_gas = cp.zeros(shape=(N_layers, N_sectors, N_zones, N_wl))
+            kappa_Ray = cp.zeros(shape=(N_layers, N_sectors, N_zones, N_wl))
+            kappa_cloud = cp.zeros(shape=(N_layers, N_sectors, N_zones, N_wl))
+
+            # Find index of deep pressure below which atmosphere is opaque
+            P_deep = 1000       # Default value of P_deep (needs to be high for brown dwarfs)
+            i_bot = np.argmin(np.abs(P - P_deep))
+
+            # Store length variables for mixing ratio arrays 
+            N_species = len(chemical_species)        # Number of chemical species
+            N_species_active = len(active_species)   # Number of spectrally active species
+            
+            N_cia_pairs = len(CIA_pairs)             # Number of cia pairs included
+            N_ff_pairs = len(ff_pairs)               # Number of free-free pairs included
+            N_bf_species = len(bf_species)           # Number of bound-free species included
+        
+            # Calculate extinction coefficients in standard mode
+            extinction_GPU[block, thread](kappa_gas, kappa_Ray, kappa_cloud, i_bot, 
+                                          N_species, N_species_active, N_cia_pairs, 
+                                          N_ff_pairs, N_bf_species, n, T, P, wl, 
+                                          X, X_active, X_CIA, X_ff, X_bf, a, 
+                                          gamma, P_cloud, kappa_cloud_0, 
+                                          sigma_stored, CIA_stored, 
+                                          Rayleigh_stored, ff_stored, bf_stored, 
+                                          enable_haze, enable_deck,
+                                          enable_surface, N_sectors, N_zones, 
+                                          T_fine, log_P_fine, P_surf, P_deep)
+
+    # Generate transmission spectrum        
+    if (spectrum_type == 'transmission'):
+
+        if (device == 'gpu'):
+            raise Exception("GPU transmission spectra not yet supported.")
+
+        # Call the core TRIDENT routine to compute the transmission spectrum
+        spectrum = TRIDENT(P, r, r_up, r_low, dr, wl, (kappa_gas + kappa_Ray), 
+                           kappa_cloud, enable_deck, enable_haze, b_p, y_p[0],
+                           R_s, f_cloud, phi_cloud_0, theta_cloud_0, phi_edge, 
+                           theta_edge)
+
+    # Generate time-averaged transmission spectrum 
+    elif (spectrum_type == 'transmission_time_average'):
+
+        if (device == 'gpu'):
+            raise Exception("GPU transmission spectra not yet supported.")
+
+        N_y = len(y_p)   # Number of time steps
+
+        spectrum_stored = np.zeros(shape=(len(y_p),len(wl)))
+
+        # We only need to calculate spectrum once for inbound vs. outbound
+        for i in range(0, (N_y//2 + 1)):   
+
+            # Call TRIDENT at the given time step
+            spectrum = TRIDENT(P, r, r_up, r_low, dr, wl, (kappa_gas + kappa_Ray),
+                               kappa_cloud, enable_deck, enable_haze, b_p, y_p[i], 
+                               R_s, f_cloud, phi_cloud_0, theta_cloud_0, phi_edge, 
+                               theta_edge)
+
+            # At mid-transit, only have one spectrum to store
+            if (i == N_y//2):
+                spectrum_stored[i,:] = spectrum
+
+            # At other time steps, store identical spectra for inbound and outbound planet
+            else:
+                spectrum_stored[i,:] = spectrum
+                spectrum_stored[(N_y-1-i),:] = spectrum
+
+        # Average all time steps (trapezium rule to increase accuracy)
+        spectrum_avg = 0.5*(np.mean(spectrum_stored[1:-1], axis=0) +
+                            np.mean(spectrum_stored, axis=0))
+
+        spectrum = spectrum_avg  # Output spectrum is the time-averaged spectrum
+
+    # Generate emission spectrum
+    elif ('emission' in spectrum_type):
+
+        # Find zone index for the emission spectrum atmospheric region
+        if ('dayside' in spectrum_type):
+            zone_idx = 0
+        elif ('nightside' in spectrum_type):
+            zone_idx = -1
+        else:
+            zone_idx = 0
+
+        # Use atmospheric properties from dayside/nightside (only consider one region for 1D emission models)
+        dz = dr[:,0,zone_idx]
+        T = T[:,0,zone_idx]
+
+        # Compute total extinction (all absorption + scattering sources)
+        kappa_tot = (kappa_gas[:,0,zone_idx,:] + kappa_Ray[:,0,zone_idx,:] +
+                     kappa_cloud[:,0,zone_idx,:])
+
+        # Store differential extinction optical depth across each layer
+        dtau_tot = np.ascontiguousarray(kappa_tot * dz.reshape((len(P), 1)))
+
+        if cloud_dim == 2:
+            kappa_cloud_clear = np.zeros_like(kappa_cloud)
+            kappa_tot_clear = (kappa_gas[:,0,zone_idx,:] + kappa_Ray[:,0,zone_idx,:] +
+                                kappa_cloud_clear[:,0,zone_idx,:])
+            dtau_tot_clear = np.ascontiguousarray(kappa_tot_clear * dz.reshape((len(P), 1)))
+
+        # Without scattering, compute single steam radiative transfer
+        if (scattering == False):
+
+            # Compute planet flux (on CPU or GPU)
+            if (device == 'cpu'):
+                F_p, dtau = emission_single_stream(T, dz, wl, kappa_tot, Gauss_quad)
+            elif (device == 'gpu'):
+                F_p, dtau = emission_single_stream_GPU(T, dz, wl, kappa_tot, Gauss_quad)
+
+        # With scattering, compute emission using PICASO's Toon implementation
+        elif (scattering == True):
+
+            # Compute planet flux including scattering (PICASO implementation), see emission.py for details
+            F_p, dtau = emission_Toon(P, T, wl, dtau_tot, 
+                                        kappa_Ray, kappa_cloud, kappa_tot,
+                                        w_cloud, g_cloud, zone_idx,
+                                        hard_surface = 0, tridiagonal = 0, 
+                                        Gauss_quad = 5, numt = 1)
+            
+            dtau = np.flip(dtau, axis=0)   # Flip optical depth pressure axis back
+
+            # For 1 + 1D fractional clouds
+            if cloud_dim == 2:
+                
+                F_p_clear, dtau_clear = emission_Toon(P, T, wl, dtau_tot_clear, 
+                                                        kappa_Ray, kappa_cloud_clear, kappa_tot_clear,
+                                                        w_cloud, g_cloud, zone_idx,
+                                                        hard_surface = 0, tridiagonal = 0, 
+                                                        Gauss_quad = 5, numt = 1)
+                
+                F_p = (f_cloud*F_p) + ((1-f_cloud)*F_p_clear)
+                
+        else:
+            raise Exception("Error: Invalid scattering option")
+
+        # If reflection is being computed
+        if (reflection == True):
+            
+            # This option will only compute reflection up to 5 um 
+            # to speed up retrievals 
+            if reflection_up_to_5um == True:
+                
+                # Make sure the wavelength grid actually goes up to 5 um
+                try:
+                    index_5um = find_nearest(wl,5)
+                except:
+                    raise Exception('Does the wavelength object go up to 5um? (reflection_up_to_5um = True)')
+                
+                # Make new, temporary arrays of inputs only up to 5 um
+                wl_cut = wl[:index_5um]
+                dtau_tot_cut = dtau_tot[:,:index_5um]
+                kappa_Ray_cut = kappa_Ray[:,:,:,:index_5um]
+                kappa_cloud_cut = kappa_cloud[:,:,:,:index_5um]
+                kappa_tot_cut = kappa_tot[:,:index_5um]
+                w_cloud_cut = w_cloud[:,:,:,:index_5um]
+                g_cloud_cut = g_cloud[:,:,:,:index_5um]
+
+                # Compute the albedo using PICASO's implenetation (see emission.py for details)
+                albedo_cut = reflection_Toon(P, wl_cut, dtau_tot_cut,
+                                            kappa_Ray_cut, kappa_cloud_cut, kappa_tot_cut,
+                                            w_cloud_cut, g_cloud_cut, zone_idx,
+                                            single_phase = 3, multi_phase = 0,
+                                            frac_a = 1, frac_b = -1, frac_c = 2, constant_back = -0.5, constant_forward = 1,
+                                            Gauss_quad = 5, numt = 1,
+                                            toon_coefficients=0, tridiagonal=0, b_top=0)
+                
+                # Create an albedo of 0's from 5um onwards
+                albedo_zeros = np.zeros(len(wl[index_5um:]))
+
+                # Joint both arrays together
+                albedo = np.concatenate((albedo_cut, albedo_zeros))
+
+                # For 1 + 1D patchy clouds
+                if cloud_dim == 2:
+
+                    dtau_tot_clear_cut = dtau_tot_clear[:,:index_5um]
+                    kappa_cloud_clear_cut = kappa_cloud_clear[:,:,:,:index_5um]
+                    kappa_tot_clear_cut = kappa_tot_clear[:,:index_5um]
+
+                    albedo_clear_cut = reflection_Toon(P, wl_cut, dtau_tot_clear_cut,
+                                                    kappa_Ray_cut, kappa_cloud_clear_cut, kappa_tot_clear_cut,
+                                                    w_cloud_cut, g_cloud_cut, zone_idx,
+                                                    single_phase = 3, multi_phase = 0,
+                                                    frac_a = 1, frac_b = -1, frac_c = 2, constant_back = -0.5, constant_forward = 1,
+                                                    Gauss_quad = 5, numt = 1,
+                                                    toon_coefficients=0, tridiagonal=0, b_top=0)
+                    
+
+                    albedo_clear = np.concatenate((albedo_clear_cut, albedo_zeros))
+                    
+                    albedo = (f_cloud*albedo) + ((1-f_cloud)*albedo_clear)
+
+
+            # Else, just use the default arrays
+            else:
+                
+                albedo = reflection_Toon(P, wl, dtau_tot,
+                            kappa_Ray, kappa_cloud, kappa_tot,
+                            w_cloud, g_cloud, zone_idx,
+                            single_phase = 3, multi_phase = 0,
+                            frac_a = 1, frac_b = -1, frac_c = 2, constant_back = -0.5, constant_forward = 1,
+                            Gauss_quad = 5, numt = 1,
+                            toon_coefficients=0, tridiagonal=0, b_top=0)
+                
+                if cloud_dim == 2:
+
+                    albedo_clear = reflection_Toon(P, wl, dtau_tot_clear,
+                                            kappa_Ray, kappa_cloud_clear, kappa_tot_clear,
+                                            w_cloud, g_cloud, zone_idx,
+                                            single_phase = 3, multi_phase = 0,
+                                            frac_a = 1, frac_b = -1, frac_c = 2, constant_back = -0.5, constant_forward = 1,
+                                            Gauss_quad = 5, numt = 1,
+                                            toon_coefficients=0, tridiagonal=0, b_top=0)
+                    
+
+                    albedo = (f_cloud*albedo) + ((1-f_cloud)*albedo_clear)
+
+                    
+        # Calculate effective photosphere radius at tau = 2/3
+        if (use_photosphere_radius == True):    # Flip to start at top of atmosphere
+            
+            # Running POSEIDON on the CPU
+            if (device == 'cpu'):
+                R_p_eff = determine_photosphere_radii(np.flip(dtau, axis=0), np.flip(r_low[:,0,zone_idx]),
+                                                      wl, photosphere_tau = 2/3)
+            
+            # Running POSEIDON on the GPU
+            elif (device == 'gpu'):
+
+                # Initialise photosphere radius array
+                R_p_eff = cp.zeros(len(wl))
+                dtau_flipped = cp.flip(dtau, axis=0)
+                r_low_flipped = np.ascontiguousarray(np.flip(r_low[:,0,zone_idx]))
+
+                # Find cumulative optical depth from top of atmosphere down at each wavelength
+                tau_lambda = cp.cumsum(dtau_flipped, axis=0)
+
+                # Calculate photosphere radius using GPU
+                determine_photosphere_radii_GPU[block, thread](tau_lambda, r_low_flipped, wl, R_p_eff, 2/3)
+
+                # Convert back to numpy array on CPU
+                R_p_eff = cp.asnumpy(R_p_eff)          
+        
+        else:
+            R_p_eff = R_p    # If photosphere calculation disabled, use observed planet radius
+        
+        # If distance not specified, use fiducial value
+        if (d is None):
+            d = 1        # This value only used for flux ratios, so it cancels
+
+        # For direct emission spectra (brown dwarfs and directly imaged planets)        
+        if ('direct' in spectrum_type):
+
+            # Convert planet surface flux to observed flux at Earth
+            F_p_obs = (R_p_eff / d)**2 * F_p
+
+            # Direct spectrum is F_p observed at Earth
+            spectrum = F_p_obs
+
+        # For transiting planet emission spectra
+        else:
+
+            # Load stellar spectrum
+            F_s = star['F_star']
+            wl_s = star['wl_star']
+
+            if (np.array_equiv(wl_s, wl) is False):
+                raise Exception("Error: wavelength grid for stellar spectrum does " +
+                                "not match wavelength grid of planet spectrum. " +
+                                "Did you forget to provide 'wl' to create_star?")
+
+            # Convert stellar surface flux to observed flux at Earth
+            F_s_obs = (R_s / d)**2 * F_s
+
+            # Convert planet surface flux to observed flux at Earth
+            F_p_obs = (R_p_eff / d)**2 * F_p
+
+            # Final spectrum is the planet-star flux ratio
+            spectrum = F_p_obs / F_s_obs
+
+        # If reflection is true, need to convert geometric albedo to observed flux
+        if (reflection == True):
+            
+            # Make sure user set a planetary distance 
+            try:
+                FpFs_reflected = albedo*(R_p_eff/a_p)**2
+            except:
+                raise Exception('Error: no planet orbital distance provided. For reflection, must set a_p in the planet object.')
+            
+            # If its a direct spectrum, convert to Fp
+            if ('direct' in spectrum_type):
+
+                # Load stellar spectrum
+                F_s = star['F_star']
+                wl_s = star['wl_star']
+
+                if (np.array_equiv(wl_s, wl) is False):
+                    raise Exception("Error: wavelength grid for stellar spectrum does " +
+                                    "not match wavelength grid of planet spectrum. " +
+                                    "Did you forget to provide 'wl' to create_star?")
+
+                F_s_obs = (R_s / d)**2 * F_s
+                Fp_reflected_obs = FpFs_reflected*F_s_obs
+                
+                spectrum += Fp_reflected_obs
+
+            # Else, just add the FpFs to the spectrum
+            else:
+                #FpFs_reflected_obs =FpFs_reflected*(1/d)**2
+                spectrum += FpFs_reflected
+        
+    # Write spectrum to file
+    if (save_spectrum == True):
+        write_spectrum(planet['planet_name'], model['model_name'], spectrum, wl)
+
+    if return_albedo == True:
+        return spectrum, albedo
+
+    else:
+        return spectrum
+
+
+def load_data(data_dir, datasets, instruments, wl_model, offset_datasets = None,
+              wl_unit = 'micron', bin_width = 'half', spectrum_unit = '(Rp/Rs)^2', 
+              skiprows = None, offset_1_datasets = None, offset_2_datasets = None,
+              offset_3_datasets = None):
+    '''
+    Load the user provided datasets into the format expected by POSEIDON. 
+    Also generate the functions required for POSEIDON to later calculate 
+    the binned data for each instrument (e.g. the PSFs for each instrument)
+    corresponding to model spectra.
+
+    Args:
+        data_dir (str):
+            Path to the directory containing the user's data files.
+        datasets (list of str):
+            List containing file names of the user's data files.
+        instruments (list of str):
+            List containing the instrument names corresponding to each data file
+            (e.g. WFC3_G141, JWST_NIRSpec_PRISM, JWST_NIRISS_SOSS_Ord2).
+        wl_model (np.array of float):
+            Model wavelength grid (μm).
+        offset_datasets (list of str):
+            If applying a relative offset to one or more datasets, this list
+            gives the file names of the datasets that will have free offsets
+            applied (note: currently only supports *two* offset datasets).
+        wl_unit (str):
+            Unit of wavelength column (first column in file)
+            (Options: micron (or equivalent) / nm / A / m)
+        bin_width (str):
+            Whether bin width (second column) is half or full width
+            (Options: half / full).
+        spectrum_unit (str):
+            Unit of spectrum (third column) and spectrum errors (fourth column)
+            (Options: (Rp/Rs)^2 / Rp/Rs / Fp/Fs / Fp (or equivalent units)).
+        skiprows (int):
+            The number of rows to skip (e.g. use 1 if file has a header line).
+        offset_1_datasets (list of str):
+            Specifially lumps together multiple datasets to have one offset applied (delta_rel_1)
+        offset_2_datasets (list of str):
+            Specifially lumps together multiple datasets to have one offset applied (delta_rel_2)
+        offset_3_datasets (list of str):
+            Specifially lumps together multiple datasets to have one offset applied (delta_rel_3)
+
+    Returns:
+        data (dict):
+            Collection of data properties required for POSEIDON's instrument
+            simulator (i.e. to create simulated binned data during retrievals).
+    
+    '''
+
+    # If the user is running the retrieval tutorial, point to the reference data
+    if (data_dir == 'Tutorial/WASP-999b'):
+        data_dir = os.path.abspath(os.path.join(os.path.dirname( __file__ ), 
+                                   '.', 'reference_data/observations/WASP-999b/'))
+
+    # Convert lists to numpy arrays
+    instruments = np.array(instruments)
+    datasets = np.array(datasets)
+    
+    # Initialise arrays containing input properties of the data
+    wl_data, half_bin, ydata, err_data, len_data = (np.array([]) for _ in range(5))
+    
+    # Initialise arrays containing instrument function properties
+    psf_sigma, fwhm, sens, norm = (np.array([]) for _ in range(4))
+    bin_left, bin_cent, bin_right, norm = (np.array([]).astype(np.int64) for _ in range(4))
+    
+    # For each dataset
+    for i in range(len(datasets)):
+        
+        # Read data files
+        wl_data_i, half_bin_i, \
+        ydata_i, err_data_i = read_data(data_dir, datasets[i], wl_unit,
+                                        bin_width, spectrum_unit, skiprows)
+        
+        # Combine datasets
+        wl_data = np.concatenate([wl_data, wl_data_i])
+        half_bin = np.concatenate([half_bin, half_bin_i])  
+        ydata = np.concatenate([ydata, ydata_i])
+        err_data = np.concatenate([err_data, err_data_i])
+        
+        # Length of each dataset (used for indexing the combined dataset, if necessary to extract one specific dataset later)
+        len_data = np.concatenate([len_data, np.array([len(ydata_i)])])
+        
+        # Read instrument transmission functions, compute PSF std dev, and identify locations of each data bin on model grid
+        psf_sigma_i, fwhm_i, sens_i, bin_left_i, \
+        bin_cent_i, bin_right_i, norm_i = init_instrument(wl_model, wl_data_i, half_bin_i, instruments[i])
+        
+        # Combine instrument properties into single arrays for convenience (can index by len_data[i] to extract each later)
+        psf_sigma = np.concatenate([psf_sigma, psf_sigma_i])  # Length for each dataset: len_data[i]
+        fwhm = np.concatenate([fwhm, fwhm_i])                 # Length for each dataset: len_data[i]
+        sens = np.concatenate([sens, sens_i])                 # Length for each dataset: N_wl
+        bin_left = np.concatenate([bin_left, bin_left_i])     # Length for each dataset: len_data[i]
+        bin_cent = np.concatenate([bin_cent, bin_cent_i])     # Length for each dataset: len_data[i]
+        bin_right = np.concatenate([bin_right, bin_right_i])  # Length for each dataset: len_data[i]
+        norm = np.concatenate([norm, norm_i])                 # Length for each dataset: len_data[i]
+        
+    # Cumulative sum of data lengths for indexing later
+    len_data_idx = np.append(np.array([0]), np.cumsum(len_data)).astype(np.int64)       
+
+    # For relative offsets, find which data indices the offset applies to
+    if (offset_datasets is not None):
+        
+        # Initialize the offset datasets
+        offset_datasets = np.array(offset_datasets)
+
+        # If there is only one dataset with an offset
+        # Run the old code, and record start and end indices as integers
+        if len(offset_datasets) == 1:
+
+            if (offset_datasets[0] in datasets):
+
+                offset_dataset_idx = np.where(datasets == offset_datasets[0])[0][0]
+                offset_data_start = len_data_idx[offset_dataset_idx]  # Data index of first point with offset
+                offset_data_end = len_data_idx[offset_dataset_idx+1]  # Data index of last point with offset + 1
+            else: 
+                raise Exception("Dataset chosen for relative offset is not included.")
+
+        # Else, if there are more than one dataset the start and end indices are lists 
+        else:
+            offset_data_start = []
+            offset_data_end = []
+            
+            for n in range(len(offset_datasets)):
+                if (offset_datasets[n] in datasets):
+                    offset_dataset_idx = np.where(datasets == offset_datasets[n])[0][0]
+                    offset_data_start.append(len_data_idx[offset_dataset_idx])  # Data index of first point with offset
+                    offset_data_end.append(len_data_idx[offset_dataset_idx+1])  # Data index of last point with offset + 1
+                else: 
+                    raise Exception("Dataset chosen for relative offset is not included.")
+                
+        offset_1_data_start = 0
+        offset_1_data_end = 0
+        offset_2_data_start = 0
+        offset_2_data_end = 0
+        offset_3_data_start = 0
+        offset_3_data_end = 0
+    
+    # For including multiple datasets in one offset
+    elif (offset_1_datasets is not None):
+
+        offset_1_datasets = np.array(offset_1_datasets)
+
+        offset_1_data_start = []
+        offset_1_data_end = []
+        
+        for n in range(len(offset_1_datasets)):
+            if (offset_1_datasets[n] in datasets):
+                offset_1_dataset_idx = np.where(datasets == offset_1_datasets[n])[0][0]
+                offset_1_data_start.append(len_data_idx[offset_1_dataset_idx])  # Data index of first point with offset
+                offset_1_data_end.append(len_data_idx[offset_1_dataset_idx+1])  # Data index of last point with offset + 1
+            else: 
+                raise Exception("Dataset chosen for relative offset 1 is not included.")
+            
+        # For including multiple datasets in a second offset
+        if (offset_2_datasets is not None):
+
+            offset_2_datasets = np.array(offset_2_datasets)
+
+            offset_2_data_start = []
+            offset_2_data_end = []
+            
+            for n in range(len(offset_2_datasets)):
+                if (offset_2_datasets[n] in datasets):
+                    offset_2_dataset_idx = np.where(datasets == offset_2_datasets[n])[0][0]
+                    offset_2_data_start.append(len_data_idx[offset_2_dataset_idx])  # Data index of first point with offset
+                    offset_2_data_end.append(len_data_idx[offset_2_dataset_idx+1])  # Data index of last point with offset + 1
+                else: 
+                    raise Exception("Dataset chosen for relative offset 2 is not included.")
+        
+        else:
+            offset_2_data_start = 0
+            offset_2_data_end = 0
+        
+        # For including multiple datasets in a third offset
+        if (offset_3_datasets is not None):
+
+            if offset_2_datasets is None:
+                raise Exception('Need to have a dataset in offset_2_datasets when using 3 offsets')
+
+            offset_3_datasets = np.array(offset_3_datasets)
+
+            offset_3_data_start = []
+            offset_3_data_end = []
+            
+            for n in range(len(offset_3_datasets)):
+                if (offset_3_datasets[n] in datasets):
+                    offset_3_dataset_idx = np.where(datasets == offset_3_datasets[n])[0][0]
+                    offset_3_data_start.append(len_data_idx[offset_3_dataset_idx])  # Data index of first point with offset
+                    offset_3_data_end.append(len_data_idx[offset_3_dataset_idx+1])  # Data index of last point with offset + 1
+                else: 
+                    raise Exception("Dataset chosen for relative offset 3 is not included.")
+                
+        else:
+            offset_3_data_start = 0
+            offset_3_data_end = 0
+                
+        offset_data_start = 0    # Dummy values when no offsets included
+        offset_data_end = 0
+
+    else:
+        offset_data_start = 0    # Dummy values when no offsets included
+        offset_data_end = 0
+        offset_1_data_start = 0
+        offset_1_data_end = 0
+        offset_2_data_start = 0
+        offset_2_data_end = 0
+        offset_3_data_start = 0
+        offset_3_data_end = 0
+        
+    # Check that the model wavelength grid covers all the data bins
+    if (np.any((wl_data - half_bin) < wl_model[0])):
+        raise Exception("Some data lies below the lowest model wavelength, reduce wl_min.")
+    elif (np.any((wl_data + half_bin) > wl_model[-1])):
+        raise Exception("Some data lies above the highest model wavelength, increase wl_max.")
+    
+    # Package data properties
+    data = {'datasets': datasets, 'instruments': instruments, 'wl_data': wl_data,
+            'half_bin': half_bin, 'ydata': ydata, 'err_data': err_data, 
+            'sens': sens, 'len_data_idx': len_data_idx, 'psf_sigma': psf_sigma,
+            'norm': norm, 'bin_left': bin_left, 'bin_cent': bin_cent, 
+            'bin_right': bin_right, 'offset_start': offset_data_start,
+            'offset_end': offset_data_end, 'fwhm': fwhm,
+            'offset_1_start': offset_1_data_start, 'offset_1_end': offset_1_data_end,
+            'offset_2_start': offset_2_data_start, 'offset_2_end': offset_2_data_end,
+            'offset_3_start': offset_3_data_start, 'offset_3_end': offset_3_data_end,
+           }
+
+    return data
+
+
+def set_priors(planet, star, model, data, prior_types = {}, prior_ranges = {}):
+    '''
+    Initialise the priors for each free parameter for a POSEIDON retrieval.
+    
+    If the user does not provide a prior type or prior range for one or more
+    of the parameters, this function will prescribe a default prior with
+    a wide range. Thus the user can choose the degree to which they would
+    like to 'micromanage' the assignment of priors.
+    
+    Disclaimer: while using default priors can be good for exploratory 
+    retrievals, for a publication we *strongly* suggest you explicitly specify 
+    your priors - you'll need to give your priors in a Table somewhere anyway, 
+    so it's generally a good idea to know what they are ;)
+
+    Args:
+        planet (dict):
+            Collection of planetary properties used by POSEIDON.
+        star (dict):
+            Collection of stellar properties used by POSEIDON.
+        model (dict):
+            A specific description of a given POSEIDON model.
+        data (dict):
+            Collection of data properties in POSEIDON format.
+        prior_types (dict):
+            User-provided dictionary containing the prior type for each 
+            free parameter in the retrieval moel
+            (Options: uniform, gaussian, sine, CLR).
+        prior_ranges (dict):
+            User-provided dictionary containing numbers defining the prior range
+            for each free parameter in the retrieval model
+            (Options: for 'uniform' [low, high], for 'gaussian' [mean, std],
+                      for 'sine' [high] - only for 2D/3D angle parameters,
+                      for 'CLR' [low] - only for mixing ratios).
+
+    Returns:
+        priors (dict):
+            Collection of the prior types and ranges used by POSEIDON's
+            retrieval module.
+    
+    '''
+
+    # Unpack parameter names
+    param_names = model['param_names']
+    X_param_names = model['X_param_names']
+    PT_profile = model['PT_profile']
+    radius_unit = model['radius_unit']
+    mass_unit = model['mass_unit']
+    distance_unit = model['distance_unit']
+    Atmosphere_dimension = model['Atmosphere_dimension']
+    
+    # Unpack planet and star properties
+    R_p = planet['planet_radius']
+    M_p = planet['planet_mass']
+    T_eq = planet['planet_T_eq']
+
+    if (star != None):
+        T_phot = star['T_eff']
+        err_T_phot = star['T_eff_error']
+        log_g_phot = star['log_g']
+        err_log_g_phot = star['log_g_error']
+    
+    # Fiducial values to avoid error in default priors below
+    else:
+        T_phot = 4710
+        err_T_phot = 100
+        log_g_phot = 5
+        err_log_g_phot = 0.1
+
+    # Unpack data error bars (not error inflation parameter prior)
+    err_data = data['err_data']    
+
+    # Normalise retrieved planet radius parameter into Jupiter or Earth radii
+    if (radius_unit == 'R_J'):
+        R_p_norm = R_J
+    elif (radius_unit == 'R_E'):
+        R_p_norm = R_E
+    if ('R_p_ref' in prior_ranges):
+        prior_ranges['R_p_ref'] = [prior_ranges['R_p_ref'][0]/R_p_norm,
+                                   prior_ranges['R_p_ref'][1]/R_p_norm]
+
+    # Normalise retrieved system distance parameter into parsecs
+    if (distance_unit == 'pc'):
+        d_norm = parsec
+    if ('d' in prior_ranges):
+        prior_ranges['d'] = [prior_ranges['d'][0]/d_norm,
+                             prior_ranges['d'][1]/d_norm]
+
+    # Set default priors (used if user doesn't specify one or more priors)
+    prior_ranges_defaults = {'R_p_ref': [0.85*R_p/R_p_norm, 1.15*R_p/R_p_norm],
+                             'M_p': [0.50*M_p/M_p_norm, 1.50*M_p/M_p_norm],
+                             'log_g': [2.0, 5.0], 'T': [400, 3000], 
+                             'Delta_T': [0, 1000], 'Grad_T': [-200, 0],
+                             'T_mid': [400, 3000], 'T_high': [400, 3000], 
+                             'a1': [0.02, 2.00], 'a2': [0.02, 2.00], 
+                             'log_P1': [-6, 2], 'log_P2': [-6, 2], 
+                             'log_P3': [-2, 2], 'log_P_mid': [-5, 1], 
+                             'log_P_surf': [-4, 1], 'log_P_ref': [-6, 2],
+                             'log_X': [-12, -1], 
+                             'Delta_log_X': [-10, 10], 'Grad_log_X': [-1, 1], 
+                             'log_a': [-4, 8], 'gamma': [-20, 2], 
+                             'log_P_cloud': [-6, 2], 'phi_cloud': [0, 1],
+                             'log_kappa_cloud': [-10, -4], 'f_cloud': [0, 1],
+                             'phi_0': [-180, 180], 'theta_0': [-35, 35],
+                             'alpha': [0.1, 180], 'beta': [0.1, 70],
+                             'f_het': [0.0, 0.5], 'T_het': [0.6*T_phot, 1.2*T_phot],
+                             'f_spot': [0.0, 0.5], 'T_spot': [0.6*T_phot, T_phot],
+                             'f_fac': [0.0, 0.5], 'T_fac': [T_phot, 1.2*T_phot],
+                             'log_g_het': [log_g_phot-0.5, log_g_phot+0.5],
+                             'log_g_spot': [log_g_phot-0.5, log_g_phot+0.5],
+                             'log_g_fac': [log_g_phot-0.5, log_g_phot+0.5],
+                             'T_phot': [T_phot, err_T_phot], 
+                             'log_g_phot': [log_g_phot, err_log_g_phot], 
+                             'delta_rel': [-1.0e-3, 1.0e-3],
+                             'delta_rel_1': [-1.0e-3, 1.0e-3],
+                             'delta_rel_2': [-1.0e-3, 1.0e-3],
+                             'delta_rel_3': [-1.0e-3, 1.0e-3],
+                             'b': [np.log10(0.001*np.min(err_data**2)),
+                                   np.log10(100.0*np.max(err_data**2))],
+                             'C_to_O': [0.3, 1.9], 'log_Met' : [-0.9, 3.9],
+                             'log_r_m': [-3, 1], 'log_n_max': [5.0, 20.0],  
+                             'fractional_scale_height': [0.1, 1], 
+                             'r_i_real': [0, 10], 'r_i_complex': [1e-6, 100], 
+                             'log_X_Mie' : [-30, -1], 'Delta_log_P' : [0, 9],
+                             'log_kappa_ir' : [-5, 0], 
+                             'log_gamma' : [-4, 1], 'log_gamma_2' : [-4, 1],
+                             'T_equ' : [400, 3000], 'T_int' : [400, 3000],
+                             'alpha_Line' : [0, 1], 'beta_Line' : [0.25, 2],
+                             'Upsilon': [-180, 180], 'log_P_X_i': [-5, 1],
+                            }   
+
+    # Iterate through parameters, ensuring we have a full set of priors
+    for parameter in param_names:
+
+        # Check for parameters without a user-specified prior range
+        if (parameter not in prior_ranges):
+            
+            # Special case for mixing ratio parameters
+            if (parameter in X_param_names):
+
+                # Set non-specified pressure of mid mixing ratio prior to that for 'log_P_mid'
+                if ('log_P_' in parameter):
+                    if ('log_P_X_mid' in prior_ranges):
+                        prior_ranges[parameter] = prior_ranges['log_P_X_mid']
+                    elif ('log_P_X_i' in prior_ranges):
+                        prior_ranges[parameter] = prior_ranges['log_P_X_i']
+                    else:
+                        prior_ranges[parameter] = prior_ranges_defaults['log_P_X_i']
+
+                # Set non-specified mixing ratio difference prior to that for 'Delta_log_X'
+                elif ('Delta_log_' in parameter):
+                    if ('Delta_log_X' in prior_ranges):
+                        prior_ranges[parameter] = prior_ranges['Delta_log_X']
+                    else:
+                        prior_ranges[parameter] = prior_ranges_defaults['Delta_log_X']
+
+                # Set non-specified mixing ratio gradient prior to that for 'Grad_log_X'
+                elif ('Grad_' in parameter):
+                    if ('Grad_log_X' in prior_ranges):
+                        prior_ranges[parameter] = prior_ranges['Grad_log_X']
+                    else:
+                        prior_ranges[parameter] = prior_ranges_defaults['Grad_log_X']
+                    
+                # Set non-specified mixing ratio prior to that for 'log_X'
+                elif ('log_' in parameter):
+                    if ('log_X' in prior_ranges):
+                        prior_ranges[parameter] = prior_ranges['log_X']
+                    else:
+                        prior_ranges[parameter] = prior_ranges_defaults['log_X']
+
+                elif ('Upsilon_' in parameter):
+                    if ('Upsilon' in prior_ranges):
+                        prior_ranges[parameter] = prior_ranges['Upsilon']
+                    else:
+                        prior_ranges[parameter] = prior_ranges_defaults['Upsilon']
+
+            # Set non-specified temperature difference parameters to that for 'Delta_T'
+            elif ('Delta_T_' in parameter):
+                if ('Delta_T' in prior_ranges):
+                    prior_ranges[parameter] = prior_ranges['Delta_T']
+                else:
+                    prior_ranges[parameter] = prior_ranges_defaults['Delta_T']
+
+            # Set non-specified temperature gradient parameters to that for 'Grad_T'
+            elif ('Grad_' in parameter):
+                if ('Grad_T' in prior_ranges):
+                    prior_ranges[parameter] = prior_ranges['Grad_T']
+                else:
+                    prior_ranges[parameter] = prior_ranges_defaults['Grad_T']
+
+            # Set non-specified temperature parameters to that for 'T'
+            elif ('T_' in parameter):
+                if ('T' in prior_ranges):
+                    prior_ranges[parameter] = prior_ranges['T']
+                else:
+                    prior_ranges[parameter] = prior_ranges_defaults['T']
+
+            # Check if user didn't specify a distance prior for an imaged object 
+            elif (parameter == 'd'):
+                raise Exception("Error: no prior range provided for the system " +
+                                " distance. Perhaps there is GAIA data you can " +
+                                "use to prescribe a Gaussian prior for the " +
+                                "'d' parameter?")
+            
+            # For all other non-specified parameters, use the default values
+            else:
+                prior_ranges[parameter] = prior_ranges_defaults[parameter]
+
+        # Check for parameters without a user-specified prior type
+        if (parameter not in prior_types):
+
+            # Special case for mixing ratio parameters
+            if (parameter in X_param_names):
+
+                # Set non-specified pressure of mid mixing ratio prior to that for 'log_P_mid'
+                if ('log_P_' in parameter):
+                    if ('log_P_X_mid' in prior_types):
+                        prior_types[parameter] = prior_types['log_P_X_mid']
+                    elif ('log_P_X_i' in prior_types):
+                        prior_types[parameter] = prior_types['log_P_X_i']
+                    else:
+                        prior_types[parameter] = 'uniform'
+
+                # Set non-specified mixing ratio difference prior to that for 'Delta_log_X'
+                elif ('Delta_log_' in parameter):
+                    if ('Delta_log_X' in prior_types):
+                        prior_types[parameter] = prior_types['Delta_log_X']
+                    else:
+                        prior_types[parameter] = 'uniform'
+
+                # Set non-specified mixing ratio gradient prior to that for 'Grad_log_X'
+                elif ('Grad_' in parameter):
+                    if ('Grad_log_X' in prior_types):
+                        prior_types[parameter] = prior_types['Grad_log_X']
+                    else:
+                        prior_types[parameter] = 'uniform'
+
+                # Set non-specified mixing ratio prior to that for 'log_X'
+                elif ('log_' in parameter):
+                    if ('log_X' in prior_types):
+                        prior_types[parameter] = prior_types['log_X']
+                    else:
+                        if ('CLR' in prior_types.values()): # If any parameters CLR, set all to CLR
+                            prior_types[parameter] = 'CLR'
+                        else:
+                            prior_types[parameter] = 'uniform'
+                
+                elif ('Upsilon_' in parameter):
+                    if ('Upsilon' in prior_types):
+                        prior_types[parameter] = prior_types['Upsilon']
+                    else:
+                        prior_types[parameter] = 'uniform'
+                
+            # Set non-specified temperature difference parameters to that for 'Delta_T'
+            elif ('Delta_T_' in parameter):
+                if ('Delta_T' in prior_types):
+                    prior_types[parameter] = prior_types['Delta_T']
+                else:
+                    prior_types[parameter] = 'uniform'
+
+            # Set non-specified temperature gradient parameters to that for 'Grad_T'
+            elif ('Grad_' in parameter):
+                if ('Grad_T' in prior_types):
+                    prior_types[parameter] = prior_types['Grad_T']
+                else:
+                    prior_types[parameter] = 'uniform'
+
+            # Set non-specified temperature parameters to that for 'T'
+            elif ('T_' in parameter):
+                if ('T' in prior_types):
+                    prior_types[parameter] = prior_types['T']
+                else:
+                    prior_types[parameter] = 'uniform'
+
+            # The stellar T_phot and log_g_phot default to a Gaussian prior
+            elif (parameter in ['T_phot', 'log_g_phot']):
+                prior_types[parameter] = 'gaussian'
+            
+            # All other parameters default to uniform priors
+            else:
+                prior_types[parameter] = 'uniform'
+
+    # If the user provided a single prior for mixing ratios or temperature,
+    # that parameter can be removed now that all parameters have separate priors
+
+    # Remove group prior range for mixing ratio and temperature parameters
+    if ('log_P_X_mid' in prior_ranges):
+        del prior_ranges['log_P_X_mid']
+    if ('log_P_X_i' in prior_ranges):
+        del prior_ranges['log_P_X_i']
+    if ('log_X' in prior_ranges):
+        del prior_ranges['log_X']
+    if ('Delta_log_X' in prior_ranges):
+        del prior_ranges['Delta_log_X']
+    if ('Grad_log_X' in prior_ranges):
+        del prior_ranges['Grad_log_X']
+    if (('Upsilon' in prior_ranges)):
+        del prior_ranges['Upsilon']
+    if (('T' in prior_ranges) and (PT_profile != 'isotherm')):
+        del prior_ranges['T']
+    if (('Delta_T' in prior_ranges) and (PT_profile != 'gradient')):
+        del prior_ranges['Delta_T']
+    if (('Grad_T' in prior_ranges) and (PT_profile != 'gradient')):
+        del prior_ranges['Grad_T']
+
+    # Remove group prior types for mixing ratio and temperature parameters
+    if ('log_P_X_mid' in prior_types):
+        del prior_types['log_P_X_mid']
+    if ('log_P_X_i' in prior_types):
+        del prior_types['log_P_X_i']
+    if ('log_X' in prior_types):
+        del prior_types['log_X']
+    if ('Delta_log_X' in prior_types):
+        del prior_types['Delta_log_X']
+    if ('Grad_log_X' in prior_types):
+        del prior_types['Grad_log_X']
+    if ('Upsilon' in prior_types):
+        del prior_types['Upsilon']
+    if (('T' in prior_types) and (PT_profile != 'isotherm')):
+        del prior_types['T']
+    if (('Delta_T' in prior_types) and (PT_profile != 'gradient')):
+        del prior_types['Delta_T']
+    if (('Grad_T' in prior_types) and (PT_profile != 'gradient')):
+        del prior_types['Grad_T']
+
+    CLR_limit_check = 0   # Tracking variable for CLR limit check below
+
+    # Check that parameter types are all supported
+    for parameter in param_names:
+
+        # Check that sine parameters are only used for geometry parameters and theta_0_cloud
+        if ((prior_types[parameter] == 'sine') and (parameter not in ['alpha', 'beta', 'theta_0'])):
+            raise Exception("Unsupported prior for " + parameter)
+
+        # Check that centred-log ratio prior is only used for mixing ratios
+        if ((prior_types[parameter] == 'CLR') and (parameter not in X_param_names)):
+            raise Exception("Unsupported prior for " + parameter)
+
+        # Check that centred-log ratio is being employed in a 1D model
+        if ((prior_types[parameter] == 'CLR') and (Atmosphere_dimension != 1)):
+            raise Exception("CLR prior only supported for 1D models.")
+        
+        if ((parameter in ['T_spot', 'T_fac', 'log_g_spot', 'log_g_fac']) and 
+            (prior_types[parameter] == 'gaussian')):
+            raise Exception("Gaussian priors can only be used on T_phot or log_g_phot.")
+
+        # Check mixing ratio parameter have valid settings
+        if (parameter in X_param_names):
+
+            if (prior_types[parameter] not in ['uniform', 'CLR']):
+                raise Exception("Only uniform and CLR priors supported for mixing ratio parameters.")
+            
+            # Check that centred-log ratio prior is set for all mixing ratio parameters
+            if (('CLR' in prior_types.values()) and (prior_types[parameter] != 'CLR')):
+                raise Exception("When using a CLR prior, all mixing ratio parameters " + 
+                                "must also have a CLR prior")
+            
+            # Check that all CLR variables have the same lower limit
+            if (prior_types[parameter] == 'CLR'):
+
+                CLR_limit = prior_ranges[parameter][0]
+                
+                if (CLR_limit_check == 0):       # First parameter passes check
+                    CLR_limit_check = CLR_limit
+
+                if (CLR_limit != CLR_limit_check):
+                    raise Exception("When using a CLR prior, all mixing ratio " + 
+                                    "parameters must have the same lower limit.")
+                else:
+                    CLR_limit_check = CLR_limit
+
+    # Package prior properties
+    priors = {'prior_ranges': prior_ranges, 'prior_types': prior_types}
+
+    return priors
+
+