''' 
Functions for transmission spectra radiative transfer calculations.

'''

import numpy as np
from numba.core.decorators import jit

from .utility import prior_index
                   

@jit(nopython=True)
def zone_boundaries(N_b, N_sectors, N_zones, b, r_up, k_zone_back,
                    theta_edge_min, theta_edge_max):
    ''' 
    Compute the maximum and minimal radial distance from the centre of the 
    planet that a ray at impact parameter b experiences in each azimuthal 
    sector and zenith zone.
    
    These quantities are 'r_min' and 'r_max' in MacDonald & Lewis (2022).
        
    Args:
        N_b (int):
            Number of impact parameters (length of b).
        N_sectors (int):
            Number of azimuthal sectors.
        N_zones (int):
            Number of zenith zones.
        b (np.array of float):
            Stellar ray impact parameters.
        r_up (3D np.array of float):
            Upper layer boundaries in each atmospheric column (m).
        k_zone_back (np.array of int):
            Indices encoding which background atmosphere zone each zenith 
            integration element corresponds to.
        theta_edge_min (np.array of float):
            Minimum zenith angle of each zone (radians).
        theta_edge_max (np.array of float):
            Maximum zenith angle of each zone (radians).
                
    Returns:
        r_min (3D np.array of float):
            Minimum radial extent encountered by a ray when traversing a given
            layer in a column defined by its sector and zone (m).
        r_max (3D np.array of float):
            Maximum radial extent encountered by a ray when traversing a given
            layer in a column defined by its sector and zone (m).
    
    '''
    
    r_min = np.zeros(shape=(N_b, N_sectors, N_zones))
    r_max = np.zeros(shape=(N_b, N_sectors, N_zones))
    
    for k in range(N_zones):
        
        # Trigonometry to compute maximum r, given b and angle to terminator
        denom_min = np.cos(theta_edge_min[k])
        denom_max = np.cos(theta_edge_max[k])
        
        # Extract index of background atmosphere arrays this sub-zone is in (e.g. radial arrays)
        k_in = k_zone_back[k]   # Only differs from k when a cloud splits a zone
            
        for i in range(N_b):
            
            # Trigonometry to compute maximum r, given b and angle to terminator
            r_min_geom = b[i]/(denom_min + 1.0e-250)   # Denominator one loop up for efficiency
            r_max_geom = b[i]/(denom_max + 1.0e-250)   # Additive factor prevents division by zeros for dayside and nightside
                                       
            for j in range(N_sectors):
                
                # If geometric expressions go above the maximum altitude, set to top of atmosphere
                r_min[i,j,k] = np.minimum(r_up[-1,j,k_in], r_min_geom)
    
                # If in the dayside or nightside, max radial extent given by top of atmosphere
                if ((k == 0) or (k == N_zones-1)):
                    r_max[i,j,k] = r_up[-1,j,k_in]   # Top of atmosphere in sector j, zone k
                
                else:   # For all other zones
                    
                    # If geometric expressions go above the maximum altitude, set to top of atmosphere
                    r_max[i,j,k] = np.minimum(r_up[-1,j,k_in], r_max_geom)
         
    return r_min, r_max


@jit(nopython=True)
def path_distribution_geometric(b, r_up, r_low, dr, i_bot, j_sector_back, 
                                N_layers, N_sectors_back, N_zones_back, 
                                N_zones, N_phi, k_zone_back, theta_edge_all):
    ''' 
    Compute the path distribution tensor, in the geometric limit where rays 
    travel in straight lines, using the equations in MacDonald & Lewis (2022).
        
    Args:
        b (np.array of float):
            Stellar ray impact parameters.
        r_up (3D np.array of float):
            Upper layer boundaries in each atmospheric column (m).
        r_low (3D np.array of float):
            Lower layer boundaries in each atmospheric column (m).
        dr (3D np.array of float):
            Layer thicknesses in each atmospheric column (m).
        i_bot (int):
            Layer index of bottom of atmosphere (rays with b[i < i_bot] are
            ignored). By default, i_bot = 0 so all rays are included in the
            radiative transfer calculation.
        j_sector_back (np.array of int):
            Indices encoding which background atmosphere sector each azimuthal
            integration element falls in (accounts for north-south symmetry of
            background atmosphere, since the path distribution need only be
            calculated once for the northern hemisphere).
        N_layers (int):
            Number of layers.
        N_sectors_back (int):
            Number of azimuthal sectors in the background atmosphere.
        N_zones_back (int):
            Number of zenith zones in the background atmosphere.
        N_phi (int):
            Number of azimuthal integration elements (not generally the same as
            N_sectors, especially when the planet partially overlaps the star).
        k_zone_back (np.array of int):
            Indices encoding which background atmosphere zone each zenith 
            integration element corresponds to.
        theta_edge_all (np.array of float):
            Zenith angles at the edge of each zone (radians).
                
    Returns:
        Path (4D np.array of float):
            Path distribution tensor for 3D atmospheres. 
    
    '''

    # Store length of impact parameter vector    
    N_b = b.shape[0]
    
    # Initialise path distribution tensor
    Path = np.zeros(shape=(N_b, N_phi, N_zones, N_layers))
    
    # Compute squared radial layer boundary vectors
    r_up_sq = r_up * r_up
    r_low_sq = r_low * r_low
    
    # Initialise squared impact parameter array
    b_sq = b * b
    
    # If the rays traverse only a single zone, symmetry gives a factor of 2 in path length
    if (N_zones == 1):
        symmetry_factor = 2.0   # Factor of 2 for ray paths into and out of atmosphere
    elif (N_zones >= 2):
        symmetry_factor = 1.0   # No factor of 2 when inwards and outwards directions separately treated 
    
    # For a uniform atmosphere or a sharp transition, the calculation is simple
    if (N_zones <= 2) and (N_zones == N_zones_back):  # Latter condition ensures a non-uniform cloud hasn't split a zone
        
        # For each terminator sector
        for j in range(N_phi):
            
            # Refresh sector count
            j_sector_last = -1  # This counts the angular index where the transmissivity was last computed
            
            # Find which asymmetric terminator sector this angle lies in
            j_sector_back_in = j_sector_back[j]
            
            # If the path distribution has not yet been computed for this sector
            if (j_sector_back_in != j_sector_last):
            
                # For each zone along tangent ray
                for k in range(N_zones):
                        
                    # For each ray impact parameter
                    for i in range(N_b):
                    
                        # For each atmosphere layer
                        for l in range(i_bot, N_layers):
                        
                            if (b[i] < r_up[l,j_sector_back_in,k]): 
                                
                                s1 = np.sqrt(r_up_sq[l,j_sector_back_in,k] - b_sq[i])
                            
                                if (b[i] > r_low[l,j_sector_back_in,k]): 
                                    
                                    s2 = 0.0
                                
                                else:
                                    
                                    s2 = np.sqrt(r_low_sq[l,j_sector_back_in,k] - b_sq[i])
                                
                                Path[i,j,k,l] = symmetry_factor * (s1 - s2)/dr[l,j_sector_back_in,k]
                            
                            else:
                            
                                Path[i,j,k,l] = 0.0
                                
            # Copy path distribution if sector 'j' is identical to the last
            else:
                
                Path[:,j,:,:] = Path[:,j-1,:,:]
                                
            # Update angular sector pre-computation completion index
            j_sector_last = j_sector_back_in
                            
    # For a day-night transition region, we need to carefully handle the geometry
    else:
        
        #***** Define minimum and maximum angles of zone boundaries *****#
        # Max angles given by removing the terminator plane from array
        theta_edge_max = np.delete(theta_edge_all, np.where(theta_edge_all == 0.0)[0])
        
        # Min angles given by clipping equators and adding an extra 0.0 (two zones adjacent to the terminator plane share theta = 0)
        theta_edge_min = np.sort(np.append(theta_edge_all[1:-1], 0.0))

        # Compute maximum and minimum radial extent each ray can possesses in each zone
        r_min, r_max = zone_boundaries(N_b, N_sectors_back, N_zones, b, r_up, 
                                       k_zone_back, theta_edge_min, theta_edge_max)
        
        # Compute squared radial zone boundary vectors
        r_min_sq = r_min * r_min
        r_max_sq = r_max * r_max

        # For each terminator sector
        for j in range(N_phi):
            
            # Refresh sector count
            j_sector_last = -1  # This counts the angular index where the transmissivity was last computed
            
            # Find which asymmetric terminator sector this angle lies in
            j_sector_back_in = j_sector_back[j]
            
            # If the path distribution has not yet been computed for this sector
            if (j_sector_back_in != j_sector_last):
            
                # For each zone along tangent ray
                for k in range(N_zones):
                    
                    # Extract index of background atmosphere arrays this sub-zone is in (e.g. radial arrays)
                    k_in = k_zone_back[k]   # Only differs from k when a cloud splits a zone
                    
                    # For each ray impact parameter
                    for i in range(N_b):
                    
                        # For each atmosphere layer
                        for l in range(i_bot, N_layers):
                            
                            # Check for layers falling outside of region sampled by ray
                            if ((r_low[l,j_sector_back_in,k_in] >= r_max[i,j_sector_back_in,k]) or
                                (r_up[l,j_sector_back_in,k_in] <= r_min[i,j_sector_back_in,k]) or
                                (b[i] >= r_max[i,j_sector_back_in,k])):             
                                
                                Path[i,j,k,l] = 0.0  # No path if layer outside region
                                
                            # For other cases, we always subtract two terms to compute traversed distance
                            else:
                                
                                if (r_up[l,j_sector_back_in,k_in] >= r_max[i,j_sector_back_in,k]): 
    
                                    s1 = np.sqrt(r_max_sq[i,j_sector_back_in,k] - b_sq[i])
                                    s2 = 0.0
                                
                                else:   #  elif (r_up[l,j,k_in] < r_max[i,j,k]):
                                    
                                    s2 = np.sqrt(r_up_sq[l,j_sector_back_in,k_in] - b_sq[i])
                                    s1 = 0.0
                                    
                                if (r_low[l,j_sector_back_in,k_in] > r_min[i,j_sector_back_in,k]): 
                                    
                                    s3 = np.sqrt(r_low_sq[l,j_sector_back_in,k_in] - b_sq[i])
                                    s4 = 0.0
                                    
                                else:     #  elif (r_low[l,j,k_in] <= r_min[i,j,k]): 
                                    
                                    s4 = np.sqrt(r_min_sq[i,j_sector_back_in,k] - b_sq[i])
                                    s3 = 0.0
                                
                                # Compute the path distribution (only two terms of s1,2,3,4 are non-zero)
                                Path[i,j,k,l] = symmetry_factor * (s1 + s2 - s3 - s4)/dr[l,j_sector_back_in,k_in]
                                
            # Copy path distribution if sector 'j' is identical to the last
            else:
                
                Path[:,j,:,:] = Path[:,j-1,:,:]
                                
            # Update angular sector pre-computation completion index
            j_sector_last = j_sector_back_in

    return Path


@jit(nopython=True)
def extend_rad_transfer_grids(phi_edge, theta_edge, R_s, d, R_max, f_cloud, 
                              phi_0, theta_0, N_sectors_back, N_zones_back, 
                              enable_deck, N_phi_max = 36):
    ''' 
    Extend the background atmosphere geometric grids (north hemisphere)
    to produce the full geometric grids used for radiative transfer.
    
    This function first duplicates the north hemisphere to symmetrically
    extend to the south hemisphere. Then, additional sectors and zones
    are added for cloudy models at the angular locations where they
    slice the existing background sectors / zones.
    
    In cases where the planet only partially transits the stellar disc
    (e.g. grazing transits, ingress, or egress) the 'N_phi_max' parameter
    specifies how many azimuthal sectors the atmosphere is spatially 
    resolved into. In this case, the nearest background 2D / 3D atmosphere
    sector is placed on the fine grid during radiative transfer.
        
    Args:
        phi_edge (np.array of float):
            Boundary angles for each sector (radians).
        theta_edge (np.array of float):
            Boundary angles for each zone (radians).
        R_s (float): 
            Stellar radius (m).
        d (float):
            Distance between planet and star centres.
        R_max (float):
            Maximum radial extent of entire 3D atmosphere (top of atmosphere).
        f_cloud (float):
            Terminator azimuthal cloud fraction for 2D/3D models.
        phi_0 (float):
            Azimuthal angle in terminator plane, measured clockwise from the 
            North pole, where the patchy cloud begins for 2D/3D models (degrees).
        theta_0 (float):
            Zenith angle from the terminator plane, measured towards the 
            nightside, where the patchy cloud begins for 2D/3D models (degrees).
        N_sectors_back (int):
            Number of azimuthal sectors in the background atmosphere.
        N_zones_back (int):
            Number of zenith zones in the background atmosphere.
        enable_deck (int):
            1 if the model contains a cloud deck, else 0.
        N_phi_max (int, optional):
            Maximum number of azimuthal integration elements to use for partial 
            transits when discretising the atmosphere.
                
    Returns:
        phi_grid (np.array of float):
            Angles in the centre of each azimuthal integration element (radians).
        dphi_grid (np.array of float):
            Angular width each azimuthal integration element (radians).
        theta_grid (np.array of float):
            Angles in the centre of each zenith integration element (radians).
        theta_edge_all (np.array of float):
            Boundary angles at the edge of each zenith integration element (radians).
        N_sectors (int):
            Total number of azimuthal sectors (including addition of southern
            hemisphere and any extra sectors needed to handle patchy clouds).
        N_zones (int):
            Total number of zenith zones (including any additional zones needed 
            to handle patchy clouds).
        N_phi (int):
            Number of azimuthal integration elements.
        j_sector (np.array of int):
            Indices specifying which sector each azimuthal integration element
            falls in (for the full list of sectors, including cloud sectors).
        j_sector_back (np.array of int):
            Indices specifying which sector of the background atmosphere each 
            azimuthal integration element falls in (clear atmosphere only).
        k_zone_back (np.array of int):
            Indices encoding which background atmosphere zone each zenith 
            integration element corresponds to.
        cloudy_sectors (np.array of int):
            0 if a given sector is clear, 1 if it contains a cloud.
        cloudy_zones (np.array of int):
            0 if a given zone is clear, 1 if it contains a cloud.
    
    '''
    
    #***** Background atmosphere geometry grids *****#
    
    # Given north-south symmetry, rotate azimuthal coordinate by 90 degrees anti-clockwise    
    # Transform phi into phi_prime = pi/2 + phi (angle w.r.t. West equator / -ve y axis)
    
    # Sector boundaries
    phi_edge_N = np.pi/2.0 + phi_edge[:-1]                  # Northern hemisphere
    phi_edge_S = (-1.0*phi_edge_N)[::-1] + 2.0*np.pi        # Southern hemisphere
    phi_edge_back = np.append(phi_edge_N, phi_edge_S)  
    
    # Background zones are specific to a given sector, so no transformations needed   
    theta_edge_back = theta_edge        
    
    #***** Cloud geometry *****#
    
    # We need to add an extra zone if a non-uniform cloud slices an existing zone
    
    # Treat day-night cloud geometry first

    # Convert angle describing onset of clouds to radians (measured from terminator plane towards nightside)
    theta_0 = ((np.pi/180.0) * theta_0)
    
    # The cloud boundary will define a new zone, if it cuts an existing zone
    theta_edge_all = theta_edge_back     # Copy the background zone boundaries
    
    # If the background atmosphere is uniform, add boundary at terminator plane
    if ((N_zones_back == 1) and (enable_deck == 1)):
        theta_edge_all = np.append(theta_edge_all, 0.0)

    # Only define a new zone boundary if the cloud cuts an existing zone
    if (np.any(theta_edge_all == theta_0) == False):
        theta_edge_all = np.append(theta_edge_all, theta_0)

    # Resort zone boundaries in increasing order
    theta_edge_all = np.sort(theta_edge_all)
    
    # Compute angular width of each sector
    dtheta_all = np.diff(theta_edge_all)
                
    # Compute array of angles defining centre of each zone (w.r.t. terminator plane)
    theta_all = (-np.pi/2.0) + np.cumsum(dtheta_all) - (dtheta_all/2.0)
    
    # Redefine theta_all to be the new grid of zones
    theta_grid = theta_all
    
    # Store number of distinct zones for path distribution calculation
    N_zones = len(theta_grid) 

    # Define array specifying which zones contain clouds (0 -> clear, 1-> cloudy)
    cloudy_zones = np.zeros(N_zones).astype(np.int64)
    
    # Count cloudy zones working from dayside to nightside (theta > 0 from terminator plane towards night)
    cloudy_zones[(theta_grid >= theta_0)] = 1
    
    # Initialise array containing zone indices each angular slice falls in
    k_zone_back = np.zeros(shape=(N_zones)).astype(np.int64)
    
    # For each zone angle
    for k in range(N_zones):
        
        # Find the zone in which this angle lies, store for later referencing in radiative transfer
        k_zone_back[k] = prior_index(theta_grid[k], theta_edge_back, 0)   # Background atmosphere only 
    
    # Now treat azimuthal evening-morning cloud geometry
    
    # Consider how many extra sectors are required to deal with clouds
    
    # Extract azimuthal angles describing cloud start and angular extent
    phi_0, phi_c = ((np.pi/180.0) * phi_0), (2.0*np.pi * f_cloud)
    
    # Transform phi into phi_prime = pi/2 + phi (angle w.r.t. West equator / -ve y axis)
    phi_0 = np.pi/2.0 + phi_0   # Not needed for phi_c, since that is a difference / angular extent of the cloud, so same for phi_prime_c
    
    # Account for cyclic boundary condition, making phi_prime +ve (e.g. for phi < -90)
    phi_0 = np.mod(phi_0, 2.0*np.pi)  
    
    # Store end point of cloud deck 
    phi_end = np.mod((phi_0 + phi_c), 2.0*np.pi)
    
    # The cloud boundaries define new sectors, if they lie between existing boundaries
    phi_edge_all = phi_edge_back     # Copy the background sector boundaries

    # Only define a new sector boundary if the cloud cuts an existing sector
    if (np.any(phi_edge_back == phi_0) == False):
        phi_edge_all = np.append(phi_edge_all, phi_0)
    if (np.any(phi_edge_back == phi_end) == False):
        phi_edge_all = np.append(phi_edge_all, phi_end)

    # Resort sector boundaries in increasing order
    phi_edge_all = np.sort(phi_edge_all)
    
    # Compute angular width of each sector
    dphi_all = np.diff(phi_edge_all)
                
    # Compute array of angles defining centre of each sector (w.r.t. west equator)
    phi_all = 0.0 + np.cumsum(dphi_all) - (dphi_all/2.0)
    
    # Store number of distinct sectors for azimuthal integrals
    N_sectors = len(phi_all) 

    # Define array specifying which sectors contain clouds (0 -> clear, 1-> cloudy)
    cloudy_sectors = np.zeros(N_sectors).astype(np.int64)
    
    # Count cloudy sectors clockwise where cloud does not cover West equator, anti-clockwise if it does
    if ((phi_0 + phi_c) < 2.0*np.pi):      # Cloud does not loop around and cover West equator
        cloudy_sectors[(phi_all >= phi_0) & (phi_all <= phi_end)] = 1   # Clockwise
    elif ((phi_0 + phi_c) >= 2.0*np.pi):   # Cloud covers the West equator
        cloudy_sectors[(phi_all <= phi_end) | (phi_all >= phi_0)] = 1   # Anti-clockwise

    # With the new axial grid created, consider if it needs to have a finer
    # resolution in cases where the planet partially overlaps the star
    
    # If planet entirely overlaps star
    if (d <= (R_s - R_max)):
        
        N_phi = N_sectors         # Angular integration is effectively just an average in this case        
        dphi_grid = dphi_all
        phi_grid = phi_all
        
    # If planet partially overlaps star
    elif (d > (R_s - R_max)):

        # For a 1D atmosphere, we can use an analytic area formula later in TRIDENT
        if (N_sectors == 1):
            N_phi = N_sectors
            dphi_grid = dphi_all   # Won't be used in this case
            phi_grid = phi_all     # Won't be used in this case

        # For multiple sectors with a grazing transit, we'll use numerical polar integration
        else:
            
<<<<<<< HEAD
=======
        # For a 1D atmosphere, we can use an analytic area formula later in TRIDENT
        if (N_sectors == 1):
            N_phi = N_sectors
            dphi_grid = dphi_all   # Won't be used in this case
            phi_grid = phi_all     # Won't be used in this case

        # For multiple sectors with a grazing transit, we'll use numerical polar integration
        else:

>>>>>>> e3ad95d4
            N_phi = N_phi_max                                    # Divide terminator into slices defined by N_phi_max (top of this function)
            dphi_0 = (2.0*np.pi)/N_phi                           # Polar angle integration element resolution
            dphi_grid = dphi_0 * np.ones(N_phi)                  # Polar integration element array (trivial here, all elements dphi_0)
            phi_grid = np.cumsum(dphi_grid) - (dphi_grid/2.0)    # Angles in centre of each area element
<<<<<<< HEAD
  
=======

>>>>>>> e3ad95d4
    # Now create arrays storing which original sector and background sector
    # a given angle lies in (to avoid computing transmissivities multiple times)
    
    # Initialise array containing sector indices each angular slice falls in
    j_sector = np.zeros(shape=(N_phi)).astype(np.int64)
    j_sector_back = np.zeros(shape=(N_phi)).astype(np.int64)
    
    # For each polar angle
    for j in range(N_phi):
        
        # Find the terminator sector in which this angle lies
        j_sector_in = prior_index(phi_grid[j], phi_edge_all, 0)         # All sectors (including clouds)
        j_sector_back_in = prior_index(phi_grid[j], phi_edge_back, 0)   # Background atmosphere only 
        
        # Find equivalent background sector in northern hemisphere
        if (j_sector_back_in >= N_sectors_back):
            j_sector_back_in = 2*(N_sectors_back - 1) - j_sector_back_in
            
        # Store sector indices for later referencing in radiative transfer
        j_sector[j] = j_sector_in                
        j_sector_back[j] = j_sector_back_in
        
    
    return phi_grid, dphi_grid, theta_grid, theta_edge_all, N_sectors, N_zones, \
           N_phi, j_sector, j_sector_back, k_zone_back, cloudy_sectors, cloudy_zones
        

@jit(nopython=True)
def compute_tau_vert(N_phi, N_layers, N_zones, N_wl, j_sector, j_sector_back,
                     k_zone_back, cloudy_zones, cloudy_sectors, kappa_clear, 
                     kappa_cloud, dr):
    ''' 
    Computes the vertical optical depth tensor across each layer within 
    each column as a function of wavelength.
        
    Args:
        N_phi (int):
            Number of azimuthal integration elements.
        N_layers (int):
            Number of atmospheric layers.
        N_zones (int):
            Number of zenith zones.
        N_wl (int):
            Number of wavelengths.
        j_sector (np.array of int):
            Indices specifying which sector each azimuthal integration element
            falls in (for the full list of sectors, including cloud sectors).
        j_sector_back (np.array of int):
            Indices specifying which sector of the background atmosphere each 
            azimuthal integration element falls in (clear atmosphere only).
        k_zone_back (np.array of int):
            Indices encoding which background atmosphere zone each zenith 
            integration element corresponds to.
        cloudy_zones (np.array of int):
            0 if a given zone is clear, 1 if it contains a cloud.
        cloudy_sectors (np.array of int):
            0 if a given sector is clear, 1 if it contains a cloud.
        kappa_clear (4D np.array of float):
            Extinction coefficient from the clear atmosphere (combination of
            line absorption, CIA, bound-free and free-free absorption, and
            Rayleigh scattering) (m^-1).
        kappa_cloud (4D np.array of float):
            Extinction coefficient from the cloudy / haze contribution (m^-1).
        dr (3D np.array of float):
            Layer thicknesses in each atmospheric column (m).

    Returns:
        tau_vert (4D np.array of float):
            Vertical optical depth tensor.
    
    '''
    
    tau_vert = np.zeros(shape=(N_layers, N_phi, N_zones, N_wl))

    # For each sector around terminator
    for j in range(N_phi):
        
        # Refresh sector count
        j_sector_last = -1  # This counts the angular index where the transmissivity was last computed
        
        # Find which asymmetric terminator sector this angle lies in
        j_sector_in = j_sector[j]
        j_sector_back_in = j_sector_back[j]
        
        # If tau_vert has not yet been computed for this sector
        if (j_sector_in != j_sector_last):
        
            # For each zone along line of sight
            for k in range(N_zones):
                
                # Extract index of background atmosphere this sub-zone is in
                k_zone_back_in = k_zone_back[k]   # Only differs from k when a cloud splits a zone
            
                # If zone and sector angles lie within cloudy region
                if ((cloudy_zones[k] == 1) and             # If zone is cloudy and
                    (cloudy_sectors[j_sector_in] == 1)):   # If sector is cloudy   
                    
                    # For each wavelength
                    for q in range(N_wl):
                            
                        # Populate vertical optical depth tensor
                        tau_vert[:,j,k,q] = ((kappa_clear[:,j_sector_back_in,k_zone_back_in,q] +
                                              kappa_cloud[:,j_sector_back_in,k_zone_back_in,q]) * 
                                              dr[:,j_sector_back_in,k_zone_back_in])
                            
                # For clear regions, do not need to add cloud opacity
                elif ((cloudy_zones[k] == 0) or              # If zone is clear or
                      (cloudy_sectors[j_sector_in] == 0)):   # If sector is clear  
                
                    # For each wavelength
                    for q in range(N_wl):
                        
                        # Populate vertical optical depth tensor
                        tau_vert[:,j,k,q] = (kappa_clear[:,j_sector_back_in,k_zone_back_in,q] * 
                                             dr[:,j_sector_back_in,k_zone_back_in])
                        
        # Copy tau_vert if sector 'j' is identical to the last
        else:
            
            tau_vert[:,j,:,:] = tau_vert[:,j-1,:,:]
                            
        # Update angular sector pre-computation completion index
        j_sector_last = j_sector_in
        
        
    return tau_vert


@jit(nopython = True)
def delta_ray_geom(N_phi, N_b, b, b_p, y_p, phi_grid, R_s_sq):
    ''' 
    Compute the ray tracing Kronecker delta factor in the geometric limit.
        
    Args:
        N_phi (int):
            Number of azimuthal integration elements (not generally the same as
            N_sectors, especially when the planet partially overlaps the star).
        N_b (int):
            Number of impact parameters (length of b).
        b (np.array of float):
            Stellar ray impact parameters.
        b_p (float):
            Impact parameter of planetary orbit (m) -- NOT in stellar radii!
        y_p (float):
            Perpendicular distance from planet centre to the point where d = b_p
            (y coord. of planet centre as seen by observer in stellar z-y plane).
        phi_grid (np.array of float):
            Angles in the centre of each azimuthal integration element (radians).
        R_s_sq (float): 
            Square of the stellar radius (m^2).
                
    Returns:
        delta_ray (2D np.array of float):
            1 if a given ray traces back to the star, 0 otherwise.
    
    '''
    
    delta_ray = np.zeros(shape=(N_b, N_phi))
    
    # For each polar angle
    for j in range(N_phi):

        # For each atmospheric layer
        for i in range(N_b):
            
            # Compute distance from stellar centre to centre of area element
            d_ij_sq = (b[i]**2 + b_p**2 + y_p**2 + 
                       2.0*b[i]*(b_p*np.cos(phi_grid[j] - np.pi/2.0) + 
                                 y_p*np.sin(phi_grid[j] - np.pi/2.0)))
            
            # If planet area element has star in the background
            if (d_ij_sq <= R_s_sq):
                
                # Ray traces back to stellar surface => 1
                delta_ray[i,j] = 1.0
                
            # If area element falls off stellar surface
            else:
                
                # No illumination => 0
                delta_ray[i,j] = 0.0   
                
    return delta_ray


def area_overlap_circles(d, r_1, r_2):
    '''
    Calculate the overlapping area of two circles.

    Args:
        d (float):
            Distance between centres of circles.
        r_1 (float):
            Radius of first circle (nominally the planet).
        r_2 (float):
            Radius of second circle (nominally the star).

    Returns:
        A_overlap (float):
            Overlapping area of the two circles.
    '''

    d_sq = d**2
    r_1_sq = r_1**2
    r_2_sq = r_2**2

    # Compute angles from star-planet line to R_p = R_s intersection
    phi_1 = np.arccos((d_sq + r_1_sq - r_2_sq)/(2 * d * r_1))  # Angle at planet centre
    phi_2 = np.arccos((d_sq + r_2_sq - r_1_sq)/(2 * d * r_2))  # Angle at star centre
<<<<<<< HEAD
        
    # Evaluate the overlapping area analytically
    A_overlap = (r_1_sq * (phi_1 - 0.5 * np.sin(2.0 * phi_1)) +
                 r_2_sq * (phi_2 - 0.5 * np.sin(2.0 * phi_2)))
    
=======

    # Evaluate the overlapping area analytically
    A_overlap = (r_1_sq * (phi_1 - 0.5 * np.sin(2.0 * phi_1)) +
                 r_2_sq * (phi_2 - 0.5 * np.sin(2.0 * phi_2)))

>>>>>>> e3ad95d4
    return A_overlap


#@jit(nopython = True)
def TRIDENT(P, r, r_up, r_low, dr, wl, kappa_clear, kappa_cloud, enable_deck, 
            enable_haze, b_p, y_p, R_s, f_cloud, phi_0, theta_0, phi_edge, theta_edge):
    ''' 
    Main function used by the TRIDENT forward model to solve the equation
    of radiative transfer for exoplanet transmission spectra.

    This function implements the tensor dot product method derived in
    MacDonald & Lewis (2022).
    
    Note: This function is purely the atmospheric contribution to the spectrum.
          The 'contamination factor' contributions (e.g. stellar heterogeneity)
          are handled afterwards in 'core.py'.
        
    Args:
        P (np.array of float):
            Atmosphere pressure array (bar).
        r (3D np.array of float):
            Radial distance profile in each atmospheric column (m).
        r_up (3D np.array of float):
            Upper layer boundaries in each atmospheric column (m).
        r_low (3D np.array of float):
            Lower layer boundaries in each atmospheric column (m).
        dr (3D np.array of float):
            Layer thicknesses in each atmospheric column (m).
        wl (np.array of float):
            Model wavelength grid (μm).
        kappa_clear (4D np.array of float):
            Extinction coefficient from the clear atmosphere (combination of
            line absorption, CIA, bound-free and free-free absorption, and
            Rayleigh scattering) (m^-1).
        kappa_cloud (4D np.array of float):
            Extinction coefficient from the cloudy / haze contribution (m^-1).
        enable_deck (int):
            1 if the model contains a cloud deck, else 0.
        enable_haze (int):
            1 if the model contains a haze, else 0.
        b_p (float):
            Impact parameter of planetary orbit (m) -- NOT in stellar radii!
        y_p (float):
            Perpendicular distance from planet centre to the point where d = b_p
            (y coord. of planet centre as seen by observer in stellar z-y plane).
        R_s (float): 
            Stellar radius (m).
        f_cloud (float):
            Terminator azimuthal cloud fraction for 2D/3D models.
        phi_0 (float):
            Azimuthal angle in terminator plane, measured clockwise from the 
            North pole, where the patchy cloud begins for 2D/3D models (degrees).
        theta_0 (float):
            Zenith angle from the terminator plane, measured towards the 
            nightside, where the patchy cloud begins for 2D/3D models (degrees).
        phi_edge (np.array of float):
            Boundary angles for each sector (radians).
        theta_edge (np.array of float):
            Boundary angles for each zone (radians).
                
    Returns:
        transit_depth (np.array of float):
            Atmospheric transit depth as a function of wavelength.
    
    '''
    
    #***** Step 1: Initialise key quantities *****#
    
    # Compute projected distance from stellar centre to planet centre (z-y plane)
    d_sq = (b_p**2 + y_p**2)
    d = np.sqrt(d_sq) 
    
    # Load number of wavelengths where transit depth desired
    N_wl = len(wl)
    
    # Initialise transit depth array
    transit_depth = np.zeros(shape=(N_wl))
    
    # Compute squared stellar radius
    R_s_sq = R_s*R_s

    # Store number of layers
    N_layers = len(P)
    
    # Find index of deep pressure below which atmosphere is homogenous (usually 10 bar)
    i_bot = 0   #np.argmin(np.abs(P - P_deep))
    
    # Find index of dayside sector with maximum radial extent
    j_top = np.argmax(r[-1,:,0])
    
    # Compute maximum radial extent of atmosphere
    R_max = r_up[-1,j_top,0]    # Maximal radial extent across all sectors
    R_max_sq = R_max*R_max      # Squared maximal radial extent
    
    # Initialise impact parameter array to radial array in sector with maximal extent
    b = r_up[:,j_top,0]    # Impact parameters given by upper layer boundaries in dayside
    db = dr[:,j_top,0]     # Differential impact parameter array 
    N_b = b.shape[0]       # Length of impact parameter array  
  
  #  N_b = 1000
  #  b = np.linspace(r[0,j_top,0], r[-1,j_top,0], N_b)
  #  db = np.diff(b, append=[(b[-1] + (b[-1] - b[-2]))])
        
    # Print maximum terminator opening angle that can be probed
 #   beta_max = (2.0*np.arccos(b[0]/R_max))*(180.0/np.pi)   
 #   print("Beta_max = " + str(beta_max))
    
    # Store number of distinct background sectors for azithumal integrals
    N_sectors_back = r.shape[1] 
    
    # Store number of distinct background zones
    N_zones_back = r.shape[2]
 
    # Extend the north hemisphere grid to account for both hemispheres and clouds
    phi_grid, dphi_grid, theta_grid, \
    theta_edge_all, N_sectors, N_zones, \
    N_phi, j_sector, j_sector_back, \
    k_zone_back, cloudy_sectors, \
    cloudy_zones = extend_rad_transfer_grids(phi_edge, theta_edge, R_s, d, R_max,
                                             f_cloud, phi_0, theta_0, N_sectors_back, 
                                             N_zones_back, enable_deck)
        
    #***** Step 2: Compute planetary area overlapping the star *****#
    
    # If planet does not overlap star, do not need to do any computations
    if (d >= (R_s + R_max)):
        
        return np.zeros(shape=(N_wl)) # Transit depth zero at all wavelengths
    
    # If planet fully overlaps star
    elif (d <= (R_s - R_max)):
        
        # Area of overlap just pi*R_max^2 in this case
        A_overlap = np.pi * R_max_sq
        
    # In all other cases with partial overlap (e.g. ingress/egress or grazing)
    elif (d > (R_s - R_max)) and (d < (R_s + R_max)):
        
        # Compute angles from star-planet line to R_p = R_s intersection
        phi_1 = np.arccos((d_sq + R_max_sq - R_s_sq)/(2 * d * R_max))  # Angle at planet centre
        phi_2 = np.arccos((d_sq + R_s_sq - R_max_sq)/(2 * d * R_s))    # Angle at star centre
            
        # Evaluate the overlapping area analytically
        A_overlap = (R_max_sq * (phi_1 - 0.5 * np.sin(2.0 * phi_1)) +
                     R_s_sq   * (phi_2 - 0.5 * np.sin(2.0 * phi_2)))
        
    #***** Step 3: Calculate the delta_ray matrix *****#
    
    delta_ray = delta_ray_geom(N_phi, N_b, b, b_p, y_p, phi_grid, R_s_sq)
         
    #***** Step 4: Calculate atmosphere area matrices *****#

    # Populate elements of atmosphere area matrix
<<<<<<< HEAD
   # dA_atm = np.outer((b * db), dphi_grid)
                
    # Find overlapping area matrix of atmosphere (zero if rays don't intersect the star)
   # dA_atm_overlap = delta_ray * dA_atm

=======
    # dA_atm = np.outer((b * db), dphi_grid)
                
    # Find overlapping area matrix of atmosphere (zero if rays don't intersect the star)
    # dA_atm_overlap = delta_ray * dA_atm
    
>>>>>>> e3ad95d4
    # Grazing transit 1D model (special case) 
    if ((d > (R_s - R_max)) and (d < (R_s + R_max)) and (N_sectors == 1)):

        # Use analytic area of circles to find partial annulus area for 1D grazing atmosphere 
        dA_atm = np.outer((area_overlap_circles(d, r_up[:,0,0], R_s) - area_overlap_circles(d, r_low[:,0,0], R_s)), 
                          np.ones_like(dphi_grid))

        dA_atm_overlap = dA_atm   # No delta_ray needed since we calculated the overlapping area exactly

    # General case
    else:

        # Polar coordinate system area for multi-dimensional atmosphere
        dA_atm = np.outer((b * db), dphi_grid)
<<<<<<< HEAD
                
=======

>>>>>>> e3ad95d4
        # Find overlapping area matrix of atmosphere (zero if rays don't intersect the star)
        dA_atm_overlap = delta_ray * dA_atm
    
    #***** Step 5: Calculate path distribution tensor *****#
    
    Path = path_distribution_geometric(b, r_up, r_low, dr, i_bot, j_sector_back, 
                                       N_layers, N_sectors_back, N_zones_back, 
                                       N_zones, N_phi, k_zone_back, theta_edge_all)
   
    #***** Step 6: Calculate vertical optical depth tensor *****#
    
    tau_vert = compute_tau_vert(N_phi, N_layers, N_zones, N_wl, j_sector, 
                                j_sector_back, k_zone_back, cloudy_zones, 
                                cloudy_sectors, kappa_clear, kappa_cloud, dr)

    #***** Step 7: Calculate transmittance tensor *****#
        
    Trans = np.zeros(shape=(N_b, N_phi, N_wl))
    
    # For each sector around terminator
    for j in range(N_phi):
        
        # Refresh sector count
        j_sector_last = -1  # This counts the angular index where the transmissivity was last computed
        
        # Find which asymmetric terminator sector this angle lies in
        j_sector_in = j_sector[j]
        
        # If transmittance has not yet been computed for this sector
        if (j_sector_in != j_sector_last):

            Trans[:,j,:] = np.exp(-1.0*np.tensordot(Path[:,j,:,:], tau_vert[:,j,:,:], axes=([2,1],[0,1])))
        
        # Copy transmittance if sector 'j' is identical to the last
        else:

            Trans[:,j,:] = Trans[:,j-1,:]
                            
        # Update angular sector pre-computation completion index
        j_sector_last = j_sector_in

    # Delete vertical optical depth and path distribution tensors to free memory
    del tau_vert, Path
    
    #***** Step 8: Finally, compute the transmission spectrum *****#
    
    # Calculate effective overlapping area of atmosphere at each wavelength
    A_atm_overlap_eff = np.tensordot(Trans, dA_atm_overlap, axes=([0,1],[0,1]))

    # Compute the transmission spectrum
    transit_depth = (A_overlap - A_atm_overlap_eff)/(np.pi * R_s_sq)
                
    return transit_depth
<|MERGE_RESOLUTION|>--- conflicted
+++ resolved
@@ -496,28 +496,12 @@
 
         # For multiple sectors with a grazing transit, we'll use numerical polar integration
         else:
-            
-<<<<<<< HEAD
-=======
-        # For a 1D atmosphere, we can use an analytic area formula later in TRIDENT
-        if (N_sectors == 1):
-            N_phi = N_sectors
-            dphi_grid = dphi_all   # Won't be used in this case
-            phi_grid = phi_all     # Won't be used in this case
-
-        # For multiple sectors with a grazing transit, we'll use numerical polar integration
-        else:
-
->>>>>>> e3ad95d4
+
             N_phi = N_phi_max                                    # Divide terminator into slices defined by N_phi_max (top of this function)
             dphi_0 = (2.0*np.pi)/N_phi                           # Polar angle integration element resolution
             dphi_grid = dphi_0 * np.ones(N_phi)                  # Polar integration element array (trivial here, all elements dphi_0)
             phi_grid = np.cumsum(dphi_grid) - (dphi_grid/2.0)    # Angles in centre of each area element
-<<<<<<< HEAD
-  
-=======
-
->>>>>>> e3ad95d4
+
     # Now create arrays storing which original sector and background sector
     # a given angle lies in (to avoid computing transmissivities multiple times)
     
@@ -727,19 +711,11 @@
     # Compute angles from star-planet line to R_p = R_s intersection
     phi_1 = np.arccos((d_sq + r_1_sq - r_2_sq)/(2 * d * r_1))  # Angle at planet centre
     phi_2 = np.arccos((d_sq + r_2_sq - r_1_sq)/(2 * d * r_2))  # Angle at star centre
-<<<<<<< HEAD
         
     # Evaluate the overlapping area analytically
     A_overlap = (r_1_sq * (phi_1 - 0.5 * np.sin(2.0 * phi_1)) +
                  r_2_sq * (phi_2 - 0.5 * np.sin(2.0 * phi_2)))
     
-=======
-
-    # Evaluate the overlapping area analytically
-    A_overlap = (r_1_sq * (phi_1 - 0.5 * np.sin(2.0 * phi_1)) +
-                 r_2_sq * (phi_2 - 0.5 * np.sin(2.0 * phi_2)))
-
->>>>>>> e3ad95d4
     return A_overlap
 
 
@@ -893,19 +869,11 @@
     #***** Step 4: Calculate atmosphere area matrices *****#
 
     # Populate elements of atmosphere area matrix
-<<<<<<< HEAD
-   # dA_atm = np.outer((b * db), dphi_grid)
-                
-    # Find overlapping area matrix of atmosphere (zero if rays don't intersect the star)
-   # dA_atm_overlap = delta_ray * dA_atm
-
-=======
     # dA_atm = np.outer((b * db), dphi_grid)
                 
     # Find overlapping area matrix of atmosphere (zero if rays don't intersect the star)
     # dA_atm_overlap = delta_ray * dA_atm
-    
->>>>>>> e3ad95d4
+
     # Grazing transit 1D model (special case) 
     if ((d > (R_s - R_max)) and (d < (R_s + R_max)) and (N_sectors == 1)):
 
@@ -920,11 +888,7 @@
 
         # Polar coordinate system area for multi-dimensional atmosphere
         dA_atm = np.outer((b * db), dphi_grid)
-<<<<<<< HEAD
-                
-=======
-
->>>>>>> e3ad95d4
+
         # Find overlapping area matrix of atmosphere (zero if rays don't intersect the star)
         dA_atm_overlap = delta_ray * dA_atm
     
